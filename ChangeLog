<<<<<<< HEAD
Wed 08 Apr 2020 10:53:01 PM CEST
    Introduce `enum MHD_Result` for #MHD_YES/#MHD_NO to avoid using 'int' so much.
    Note that this change WILL cause compiler warnings until (most) MHD callbacks
    in application code change their return type from 'int' to 'enum MHD_Result'.
    That said, avoiding possible confusions of different enums is going to make
    the code more robust in the future. For conditional compilation, test
    for "MHD_VERSION >= 0x00097002". -CG
=======
Tue 07 Apr 2020 02:58:39 PM BRT
    Fixed #5501 (Added example for how to provide a tiny threaded websocket server). -SC

Tue 31 Mar 2020 02:36:40 PM BRT
    Fixed #6142 (applied several spelling fixes). -DKG/-SC
>>>>>>> da058590

Sat 07 Mar 2020 05:20:33 PM CET
    Fixed #6090 (misc. severe socket handling bugs on OS X). -CG

Sat 08 Feb 2020 09:12:54 PM CET
    Fixed 100-continue handling for PATCH method (#6068).
    Fixed FTBFS from wrong #endif position for certain builds (#6025).
    Fixed connection overflow issue when combining MHD_USE_NO_LISTEN_SOCKET
    with MHD_USE_THREAD_PER_CONNECTION (#6036).
    Updated m4 script to fix FTBFS when using -Werror=unused-but-set-parameter (#6078).
    Releasing libmicrohttpd 0.9.70. -CG

Thu Dec 26 14:43:27 CET 2019
    Adding fix for urlencoding of keys without values in
    post-processor logic. -CG

Tue 24 Dec 2019 03:32:18 PM CET
    Adding patch from Ethan Tuttle with test case for urlencoding
    in post-processor for keys without values. -CG/ET

Sun 15 Dec 2019 02:12:02 PM CET
    Fix send() call (affects Mac OS X). #5977 -CG/fbrault
    Releasing libmicrohttpd 0.9.69. -CG

Fri 29 Nov 2019 11:22:25 PM CET
    If application suspends a connection before we could send 100 CONTINUE,
    give application another shot at queuing a reply before the upload begins. -CG

Sat 26 Oct 2019 06:53:05 PM CEST
    Fix regression where MHD would fail to return an empty response
    when used with HTTPS.
    Releasing libmicrohttpd 0.9.68. -CG/TR

Fri 25 Oct 2019 02:31:59 PM CEST
    Introduce MHD_RF_INSANITY_HEADER_CONTENT_LENGTH. -CG

Thu 17 Oct 2019 04:50:52 PM CEST
    Integrate 0-byte send() method for uncorking for old FreeBSD/OS X
    systems into new mhd_send.c logic for uncorking.
    Releasing libmicrohttpd 0.9.67. -CG

Fri 18 Aug 2019 00:00:00 PM UTC
    Fixes and optimizations for the setsockopt handling:
    * Added: MHD_UPGRADE_ACTION_CORK_ON and MHD_UPGRADE_ACTION_CORK_OFF
      to enum MHD_UpgradeAction (turn corking on/off on the underlying
      socket).
    * Use calls and flags native to the system for corking and
      other operations, tested with performance improvements on
      FreeBSD, Debian Linux, NetBSD, and cygwin. In particular,
      this adds selective usage of MSG_MORE, NODELAY, TCP_NOPUSH,
      TCP_CORK. -ng0

Fri 09 Aug 2019 10:07:27 AM CEST
    Copy compiler and linker hardening flags from GNUnet (updating
    configure.ac). -CG

Thu 01 Aug 2019 01:23:36 PM CEST
    Releasing libmicrohttpd 0.9.66. -CG

Thu 01 Aug 2019 12:53:49 AM CEST
    Fix issue with discarding unhandled upload data discovered
    by Florian Dold. -CG

Mon 29 Jul 2019 08:01:50 PM CEST
    Fix hanging situation with large transmission over upgraded
    (i.e. Web socket) connection with epoll() and HTTPS enabled
    (as reported by Viet on the mailinglist). -CG

Thu 25 Jul 2019 02:40:12 PM CEST
    Fixing regression introduced in cc5032b85 (bit mask matching
    of the header kinds in MHD_lookup_connection_value()), as
    reported by Jose Bollo on the mailinglist. -CG/JB

Tue Jul 16 19:56:14 CEST 2019
    Add MHD_OPTION_HTTPS_CERT_CALLBACK2 to allow OCSP stapling
    and MHD_FEATURE_HTTPS_CERT_CALLBACK2 to check for. -TR

Fri Jul 05 2019 22:30:40 MSK
	Releasing libmicrohttpd 0.9.65. -EG

Sun Jun 23 2019 21:27:43 MSK
	Many fixes and improvements for connection-specific memory pool:
	* Added asserts;
	* Added testing of reallocation;
	* Reallocation code rewritten to avoid extra allocation, when
	  possible to reuse already allocated memory;
	* Large memory pools aligned to system page size;
	* Large memory pools on W32 are cleared more securely after use,
	  optimised usage of system memory.
	Better handled connection's memory shortage situations:
	* error response could be sent to client even if all buffer space
	  was used;
	* if buffer space become low when receiving, do not allocate last
	  buffer space and use small receive blocks instead.
	Improved sending speed by using all available buffer space for
	sending. -EG

Sun Jun 09 2019 20:27:04 MSK
	Releasing libmicrohttpd 0.9.64. -EG

Sun Jun 09 2019 20:03:16 MSK
	Updated HTTP headers, methods and status codes from registries,
	Added scripts to import new headers, methods and status codes from
	registries,
	Minor doxyget comment fix,
	Added missing MSVS project files to tarball.
	Reodered includes in microhttpd.h -EG

Mon 03 Jun 2019 11:45:52 PM CEST
	Apply MHD_-prefix to hash functions, even if they are not in the
	officially exported API. -CG/DB

Sun Jun 02 01:52:11 MSK 2019
	Support usage of SOCK_NOSIGPIPE on Solaris 11.4 and NetBSD 7+,
	finally avoid SIGPIPE on Solaris. -EG

Sat Jun 01 22:51:50 MSK 2019
	Do not report errors if AF_UNIX socket is used on *BSD. -EG

Thu May 30 23:32:09 MSK 2019
	Improved detection of 'getsockname()' in configure.
	Avoided using 'getsockname()' in code if not detected. -EG

Sun May 26 23:32:49 MSK 2019
	Fixed some tests on W32. -EG

Sun May 26 23:05:42 MSK 2019
	Better detection of sockaddr member in configure, fixed build on *BSD,
	Fixed compiler warnings,
	Updated and fixed libcurl tests. -EG

Tue May 21 22:12:43 MSK 2019
	Fixed doxygen comments,
	Avoid dropping 'const' qualifier in macros,
	Fixed some compiler warnings,
	Properly support automatic port detections on some platforms,
	Added checks for too long TLS parameters strings. -EG

Tue May 21 17:52:48 MSK 2019
	Spelling fixes. -EG

Mon May 20 15:39:35 MSK 2019
	Compiler warning fixes. -EG/CG
	Fixed example for non-64bits platforms. -EG

Web May 15 23:51:49 MSK 2019
	Optimized and improved processing speed by using precalculated and
	already calculated lengths of strings. -EG

Web May 15 14:54:00 MSK 2019
	Fixed build from source on GNU Hurd. -EG

Mon May  6 11:58:00 MSK 2019
	Updated README and COPYING files. MHD remains LGPLv2.1-licensed. -EG

Fri May  3 20:08:00 MSK 2019
	Store connection's keys and values with sizes;
	Speedup keys search be comparing key length first;
	Added functions for working with keys and values with binary zeros;
	Fixed test_postprocessor_amp to fail on problems. -EG

Wed May  1 16:40:00 MSK 2019
	Reverted change of MHD_KeyValueIterator, implemented MHD_KeyValueIteratorN
	with sizes for connection's key and value to get keys and values
	with binary zeros. -EG

Mon 29 Apr 2019 01:26:39 AM BRT
	Fixed signed/unsigned comparison in example http_chunked_compression.c. -SC/TR

Sun Apr 21 16:40:00 MSK 2019
	Improved compatibility with MSVC compilers;
	Fixed MHD compilation by Clang/LLVM in VS;
	Used MSVC intrinsics for bit rotations and bytes swap;
	Added project files for VS2019. -EG

Fri Apr 19 23:00:00 MSK 2019
	Rewritten SHA-256 calculations from scratch to avoid changing LGPL version;
	Added usage of GCC/Clang built-ins for bytes swap to significantly improve
	speed of MD5 and SHA-256 calculation on platforms with known endianness.
	Added test for SHA-256 calculations. -EG

Wed Apr 17 20:52:00 MSK 2019
	Refactoring of mhd5.c: optimized, dead code removed;
	Faster MD5 calculation on little endian platforms;
	Bit manipulations moved to separate header file.
	Added tests for MD5 calculations. -EG

Mon 15 Apr 2019 05:33:52 PM CEST
	Add MHD_USE_POST_HANDSHAKE_AUTH_SUPPORT and
	MHD_USE_INSECURE_TLS_EARLY_DATA flags. -CG

Thu Apr 11 11:37:00 MSK 2019
	Fixed MSVC 'Release' builds;
	Fixed usage of MSVC's assert. -EG

Wed Apr 10 14:31:00 MSK 2019
	Improved shell compatibility for 'bootstrap', removed bash-ism.
	Added wrapper script 'autogen.sh'. -EG

Mon 08 Apr 2019 03:06:05 PM CEST
	Fix close() checks as suggested by MK on the mailinglist
        (#3926). -MK/CG

Wed 20 Mar 2019 10:20:24 AM CET
	Adding additional "value_length" argument to MHD_KeyValueIterator
	callback to support binary zeros in values.  This is done in a
	backwards-compatible way, but may require adding a cast to existing
	code to avoid a compiler warning. -CG

Sun Feb 10 21:00:37 BRT 2019
	Added example for how to compress a chunked HTTP response. -SC

Sun 10 Feb 2019 05:03:44 PM CET
	Releasing libmicrohttpd 0.9.63. -CG

Sat 09 Feb 2019 01:51:02 PM CET
	Extended test_get to test URI logging and query string parsing
	to avoid regression fixed in previous patch in the future. -CG

Thu Feb  7 16:16:12 CET 2019
	Preliminary patch for the raw query string issue, to be tested. -CG

Tue Jan  8 02:57:21 BRT 2019
	Added minimal example for how to compress HTTP response. -SC

Wed Dec 19 00:06:03 CET 2018
	Check for GNUTLS_E_AGAIN instead of GNUTLS_E_INTERRUPTED when
	giving up on a TLS connection. -LM/CG

Thu Dec 13 22:48:14 CET 2018
	Fix connection timeout logic if in thread-per-connection mode the
	working thread takes longer than the timeout to queue the response. -CG

Tue Dec 11 09:58:32 CET 2018
	Add logic to avoid VLA arrays with compilers that do not support them. -CG

Sat Dec  8 23:15:53 CET 2018
	Fixed missing WSA_FLAG_OVERLAPPED which can cause W32 to block on
	socket races when using threadpool. (See very detailed description
	of the issue in the libmicrohttpd mailinglist post of today.) -JM

Sat Dec  8 22:53:56 CET 2018
	Added test for RFC 7616 and documented new API.
	Releasing libmicrohttpd 0.9.62. -CG

Sat Dec  8 17:34:58 CET 2018
	Adding support for RFC 7616, experimental, needs
	testing and documentation still! -CG

Fri Dec  7 12:37:17 CET 2018
	Add option to build MHD without any threads
	and MHD_FEATURE_THREADS to test for it.  -CG

Thu Dec  6 13:25:08 BRT 2018
	Renamed all occurrences from _model(s)_ to _mode(s)_. -SC

Thu Dec  6 12:50:11 BRT 2018
	Optimized the function MHD_create_response_from_callback() for
	Windows by increasing its internal buffer size and allowed to customize
	it via macro MHD_FD_BLOCK_SIZE. -SC

Thu Dec  6 02:11:15 BRT 2018
	Referenced the gnutls_load_file() function in the HTTPs examples. -SC

Wed Dec  5 18:08:59 CET 2018
	Fix regression causing URLs to be unescaped twice. -CG

Sun Nov 18 13:08:11 CET 2018
	Parse arguments with (properly) escaped URLs correctly.
	(making things work with recent cURL changes, #5473).
	Replace sprintf with snprintf in testcases.
	Releasing libmicrohttpd 0.9.61. -CG

Wed Nov 14 14:01:21 CET 2018
	Fix build issue with GnuTLS < 3.0. -CG

Mon Nov 12 19:50:43 CET 2018
	Fix #5473 (test case failure due to change in libcurl). -eworm

Thu Nov  8 14:53:27 CET 2018
	Add MHD_create_response_from_buffer_with_free_callback. -CG

Tue Nov  6 19:43:47 CET 2018
	Upgrading to gettext 0.19.8.
	Releasing libmicrohttpd 0.9.60. -CG

Thu Nov  1 16:29:59 CET 2018
	Enable using epoll() without listen socket. -JB

Sat Oct 20 12:44:16 CEST 2018
	In thread-per-connection mode, signal main thread for
	thread termination for instant clean-up and application
	notification about closed connections. -CG

Tue Oct 16 20:43:41 CEST 2018
	Add MHD_RF_HTTP_VERSION_1_0_RESPONSE option to make MHD
	act more like an HTTP/1.0 server. -GH

Fri Oct  5 18:44:45 CEST 2018
	MHD_add_response_header() now prevents applications from
	setting a "Transfer-Encoding" header to values other than
	"identity" or "chunked" as other transfer encodings are
	not supported by MHD. (Note that usually MHD will pick the
	transfer encoding correctly automatically, but applications
	can use the header to force a particular behavior.)
	Fixing #5411 (never set Content-length if Transfer-Encoding
	is given). -CG

Sat Jul 14 11:42:15 CEST 2018
	Add MHD_OPTION_GNUTLS_PSK_CRED_HANDLER to allow use of PSK with
	TLS connections. -CG/TM

Sat Jul 14 11:03:37 CEST 2018
	Integrate patch for checking digest authentication based on
	a digest, allowing servers to store passwords only hashed.
	Adding new function MHD_digest_auth_check_digest(). -CG/DB

Sat Mar 10 12:15:35 CET 2018
	Upgrade to gettext-0.19.8.1. Switching to more canonical
	gettext integration. -CG

Fri Mar  2 21:44:24 CET 2018
	Ensure MHD_RequestCompletedCallback is always called from
	the correct thread (even on shutdown and for upgraded connections). -CG

Tue Feb 27 23:27:02 CET 2018
	Ensure MHD_RequestCompletedCallback is also called for
	upgraded connections. -CG

Fri Feb 16 03:09:33 CET 2018
	Fixing #5278 as suggested by reporter. -CG/texec

Thu Feb  1 10:12:22 CET 2018
	Releasing GNU libicrohttpd 0.9.59. -CG

Thu Feb  1 08:39:50 CET 2018
	Fix masking operation. -CG/silvioprog

Mon Jan 29 17:33:54 CET 2018
	Fix deadlock when failing to prepare chunked response
	(#5260). -CG/ghaderer

Thu Jan  4 12:24:33 CET 2018
	Fix __clang_major__ related warnings for non-clang
	compilers reported by Tim on the mailinglist. -CG

Mon Dec 11 17:11:00 MSK 2017
	Fixed tests on platforms with huge number of CPUs.
	Doxygen configuration was updated.
	Various doxygen fixes. -EG

Mon Dec 07 21:08:00 MSK 2017
	Releasing GNU libmicrohttpd 0.9.58. -EG

Mon Dec 07 16:01:00 MSK 2017
	Fixed HTTPS tests on modern platforms. -EG

Mon Dec 04 15:43:00 MSK 2017
	Minor documentation installation fixes. -EG

Mon Nov 27 22:58:38 CET 2017
	Tolerate AF_UNIX when trying to determine our binding port
	from socket.  Use `sockaddr_storage` instead of trying to
	guess the sockaddr type before calling getsockname(). -CG

Mon Nov 27 22:24:00 MSK 2017
	Releasing GNU libmicrohttpd 0.9.57. -EG

Mon Nov 27 21:36:00 MSK 2017
	Updated README. -EG

Mon Nov 27 18:37:00 MSK 2017
	Corrected names in W32 DLL resources.
	Reordered and clarified configure summary message.
	Additional compiler warning mutes for builds with various configure
	parameters.
	Fixed tests on Cygwin.
	Used larger SETSIZE for Cygwin (same value as for native W32).
	Minor fixes for Cygwin.
	Added configure parameter to force disable usage of sendfile().
	Minor testsuite fixes.
	Really fixed builds with optimisation for size. -EG

Sat Nov 25 18:37:00 MSK 2017
	Fixed build with optimisation for size. -EG

Fri Nov 24 20:14:02 CET 2017
	Releasing GNU libmicrohttpd 0.9.56. -CG

Thu Nov 23 17:40:00 MSK 2017
	Added MHD_FEATURE_SENDFILE enum value and report. -EG

Thu Nov 23 08:56:00 MSK 2017
	Fixed receiving large requests in TLS mode with epoll.
	Improved GnuTLS and libgcrypt detection in configure, do not ignore
	flags in GNUTLS_{CFLAGS,LIBS} variables.
	Added special trick for Solaris/Openindiana to find GnuTLS-3 with
	right bitness.
	Added support for Solaris sendfile(3) function.
	Fixed dataraces with thread ID on W32 and pthread. Now check for
	correct thread in MHD_queue_response() works correctly.
	Fixed and silenced compiler warnings in tests and examples.
	Removed usage of TLS flags in examples where TLS is not required.
	Added support for MultiSSL in https tests with libcurl >= 7.56.0.
	Improved detection of OFF_T_MAX, SIZE_MAX. Added macros for
	SSIZE_MAX in mhd_limits.h. There are some platforms that really
	require those macros.
	Added support for Darwin's sendfile() function.
	Updated .gitignore files.
	Reworked mhd_sys_extentions.m4 with better support of modern
	platforms, more reliable detection of required macros, and
	detection of disabling of system-specific features by
	_XOPEN_SOURCE macro. -EG

Wed Nov  1 20:43:00 MSK 2017
	Mixed and muted many compiler warnings. Now GCC's flags
	-Wall -Wextra could be used for building.
	Fixed compilation of examples without libmagic.
	Better detection of libgnutls in configure.
	Reworked launch of nested configure in "po" directory to
	prevent useless reconfiguration.
	Fixed some wrong asserts.
	Enabled "test_options" test.
	Use "test_start_stop" without libcurl.
	Use chunks with sendfile() to prevent locking thread for
	single connection with large file.
	Added support for FreeBSD's sendfile with additional
	optimisations for FreeBSD 11.
	Refactoring and improvements for MHD_start_daemon_va() and
	MHD_stop_daemon().
	Fixed testing with GnuTLS >= 3.6.0. -EG

Mon Oct  9 22:38:07 CEST 2017
	Add MHD_free() to allow proper free()-ing of username/password
	data returned via MHD_digest_auth_get_username() or
	MHD_basic_auth_get_username_password() on Windows. -CG

Tue Sep 26 14:00:58 CEST 2017
	Fixing race involving setting "at_limit" flag. -CG

Tue Sep 08 21:39:00 MSK 2017
	Fixed build of examples when MHD build with non-pthread lib.
	MHD_queue_response(): added check for using in correct thread.
	Fixed sending responses larger 16 KiB in TLS mode with epoll.
	Improved doxy for MHD_get_timeout() and related functions.
	Minor internal refactoring. -EG

Tue Jul 23 11:32:00 MSK 2017
	Updated chunked_example.c to provide real illustration of usage of
	chunked encoding. -EG

Thu Jul 13 21:41:00 MSK 2017
	Restored SIGPIPE suppression in TLS mode.
	Added new value MHD_FEATURE_AUTOSUPPRESS_SIGPIPE so application could
	check whether SIGPIPE handling is required.
	Used GNUTLS_NONBLOCK for TLS sessions. -EG

Tue Jun 20 23:52:00 MSK 2017
	Libgcrypt is now optional and required only for old GnuTLS versions. -EG

Wed Jun 14 21:42:00 MSK 2017
	Added support for debug assert() and new configure parameter
	--enable-asserts for debug builds.
	Removed non-functional Symbian support. -EG

Mon Jun 05 23:34:00 MSK 2017
	More internal refactoring:
	merged MHD_tls_connection_handle_read/write() with non-TLS version,
	reduced and unified number of layers for network processing (before
	refactoring MHD_tls_connection_handle_read->MHD_connection_handle_read->
	do_read->recv_tls_adapter->GnuTLS->recv_param_adapter - 5 MHD layers;
	after refactoring MHD_connection_handle_read->recv_tls_adapter->GnuTLS -
	2 MHD layers),
	simplified and removed dead code from
	MHD_connection_handle_read/write() without functional change. -EG

Mon Jun 05 22:20:00 MSK 2017
	Internal refactoring:
	used TCP sockets directly with GnuTLS (performance improvement),
	moved some connection-related code from daemon.c to
	connection.c/connection_https.c,
	removed hacks around sendfile() and implemented correct support of
	sendfile(),
	removed do_read() and do_write() to reduce number of layer around send()
	and recv() and to improve readability and maintainability of code,
	implemented separate tracking of TLS layer state, independent of HTTP
	connection stage. -EG

Sun Jun 04 15:02:00 MSK 2017
	Improved thread-safety of MHD_add_connection() and
	internal_add_connection(), minor optimisations. -EG

Sun May 28 23:26:00 MSK 2017
	Releasing GNU libmicrohttpd 0.9.55. -EG

Sun May 21 18:48:00 MSK 2017
	Fixed build with disabled "UPGRADE".
	Fixed possible null-dereference in HTTPS test.
	Fixed compiler warning in process_request_body(), minor optimizations.
	Do not allow suspend of "upgraded" connections.
	Fixed returned value for MHD_CONNECTION_INFO_CONNECTION_SUSPENDED.
	Fixed removal from timeout lists of non-existing connections in
	cleanup_connection().
	Fixed double locking of mutex. -EG

Sun May 14 15:05:00 MSK 2017
	Fixed resuming connections and closing upgraded connections in select()
	mode with thread-per-connection. -EG

Sun May 14 14:49:00 MSK 2017
	Removed extra call to resume connections in MHD_run().
	Handle resumed connection without delay in epoll mode.
	Update states of resumed connection after resume in thread-per-connection
	mode.
	Fixed resuming connections and closing upgraded connections in poll()
	mode with thread-per-connection. -EG

Thu May 11 22:37:00 MSK 2017
	Faster start really processing data in resumed connections. -EG

Thu May 11 14:24:00 MSK 2017
	Do not add any "Connection" headers for "upgrade" connections. -EG

Wed May 10 23:09:00 MSK 2017
	Resume resuming connection before other processing in external polling
	mode. -EG

Tue May  9 23:16:00 MSK 2017
	Fixed: Do not add "Connection: Keep-Alive" header for "upgrade"
	connections. -EG

Tue May  9 21:01:00 MSK 2017
	Fixed: check all "Connection" headers of request for "Close" and "Upgrade"
	tokens instead of using only first "Connection" header with full string
	match. -EG

Tue May  9 12:28:00 MSK 2017
	Revert: continue match footers in MHD_get_response_header() for backward
	compatibility. -EG

Mon May  8 19:30:00 MSK 2017
	Fixed: use case-insensitive matching for header name in
	MHD_get_response_header(), match only headers (not footers). -EG

Fri May  5 20:57:00 MSK 2017
	Fixed null dereference when connection has "Upgrade" request and
	connection is not upgraded.  -JB/EG
	Better handle Keep-Alive/Close. -EG

Tue May  2 18:37:53 CEST 2017
	Update manual. -CG
	Add MHD_CONNECTION_INFO_REQUEST_HEADER_SIZE.
	Releasing GNU libmicrohttpd 0.9.54. -CG

Thu Apr 27 22:31:00 CEST 2017
	Replaced flags MHD_USE_PEDANTIC_CHECKS and MHD_USE_PERMISSIVE_CHECKS by
	single option MHD_OPTION_STRICT_FOR_CLIENT. Flag MHD_USE_PEDANTIC_CHECKS
	is still supported. -EG

Tue Apr 26 15:11:00 CEST 2017
	Fixed shift in HTTP reasons strings.
	Added test for HTTP reasons strings. -EG

Tue Apr 25 19:11:00 CEST 2017
	Allow flag MHD_USE_POLL with MHD_USE_THREAD_PER_CONNECTION and without
	flag MHD_USE_INTERNAL_POLLING_THREAD for backward compatibility. -EG

Mon Apr 24 17:29:45 CEST 2017
	Enforce RFC 7230's rule on no whitespace by default,
	introduce new MHD_USE_PERMISSIVE_CHECKS to disable. -CG

Sun Apr 23 20:05:44 CEST 2017
	Enforce RFC 7230's rule on no whitespace in HTTP header
	field names if MHD_USE_PEDANTIC_CHECKS is set. -CG

Sun Apr 23 19:20:33 CEST 2017
	Replace remaining occurrences of sprintf() with
	MHD_snprintf_(). Thanks to Ram for pointing this out. -CG

Sat Apr 22 20:39:00 MSK 2017
	Fixed builds in Linux without epoll.
	Check for invalid --with-thread= configure parameters.
	Fixed support for old libgcrypt on W32 with W32 threads. -EG

Tue Apr 11 22:17:00 MSK 2017
	Releasing GNU libmicrohttpd 0.9.53. -EG

Mon Apr 10 19:50:20 MSK 2017
	HTTPS tests: skip tests instead of failing if HTTPS is not supported by
	libcurl.
	HTTPS tests: fixed return values so testsuite is able to correctly
	interpret it.
	Fixed ignored result of epoll test in test_https_get_select. -EG

Thu Apr 06 23:02:07 MSK 2017
	Make zzuf tests compatible with *BSD platforms. -EG

Thu Apr 06 22:14:22 MSK 2017
	Added warning for hypothetical extra large timeout.
	Fixed incorrect timeout calculation under extra rare conditions.
	Fixed accidental usage of IPv6 in testsuite in specific conditions. -EG

Wed Apr 05 14:14:22 MSK 2017
	Updated autoinit_funcs.h to latest upstream version with proper support of
	Oracle/Sun compiler. -EG

Wed Apr 05 12:53:26 MSK 2017
	Fixed some compiler warnings.
	Fixed error snprintf() errors detection in digestauth.c.
	Converted many run-time 'strlen()' to compile-time calculations. -EG

Sun Mar 26 13:49:01 MSK 2017
	Internal refactoring for simplification and unification.
	Minor optimizations and minor fixes.
	MHD_USE_ITC used again in thread pool mode. -EG

Sat Mar 25 20:58:24 CET 2017
	Remove dead MHD_strx_to_sizet-functions and associated
	test cases from code. -CG

Sat Mar 25 20:40:10 CET 2017
	Allow chunk size > 16 MB (up to 2^64-1). Ignore
	chunk extensions instead of triggering an error.
	(fixes #4967). -CG

Tue Mar 25 20:59:18 MSK 2017
	Check for invalid combinations of flags and options in
	MHD_start_daemon(). -EG

Tue Mar 21 13:51:04 CET 2017
	Use "-lrt" to link libmicrohttpd if we are using
	clock_gettime() as needed by glibc < 2.17. -CG

Tue Mar 21 13:42:07 CET 2017
	Allow chaining of suspend-resume calls withuot
	the application processing data from the network. -CG

Mon Mar 20 0:51:24 MSK 2017
	Added autoconf module for detection whatever shutdown of listening socket
	trigger select. This is only reliable method to use such feature as some
	platforms change behaviour from version to version. -EG

Sun Mar 19 13:57:30 MSK 2017
	Rewritten logic of handling "upgraded" TLS connections in epoll mode:
	used edge trigger instead of level trigger,
	upgraded "ready" connection are stored in DL-list,
	fixed handling of more than 128 ready connections,
	fixed busy-waiting for idle "upgraded" TLS connections. -EG

Fri Mar 17 10:45:31 MSK 2017
	If read buffer is full, MHD need to receive remote data and application
	suspended connection, do not fail while connection is suspended and give
	application one more chance to read data from buffer once connection is
	resumed. -EG

Thu Mar 16 23:45:29 MSK 2017
	Allow again to run MHD in external epoll mode by
	MHD_run_from_select() - this allow unification of user code
	and produce no harm for performance. Especially useful with
	MHD_USE_AUTO flag. -EG

Thu Mar 16 23:12:07 MSK 2017
	Idle connection should be disconnected *after* "timeout" number of
	second, not *before* this number. -EG/VT

Thu Mar 16 22:31:54 MSK 2017
	Unified update of last activity on connections.
	Update last activity only if something is really transmitted.
	Update last activity each time when something is transmitted.
	Removed early duplicated check for timeout on HTTPS connections.
	Removed update of last active time for connections without timeout.
	Fixed reset of timeout timer on resumed connections.
	Fixed never-expired timeouts on HTTPS connections.
	Fixed thread-safety of MHD_set_connection_option(). -EG

Thu Mar 16 21:05:08 MSK 2017
	Fixed minor bug resulted in slight slowdown of HTTPS connection
	handshake. -EG

Thu Mar 16 20:35:59 MSK 2017
	Improved thread-safety for DL-lists. -EG

Thu Mar 16 17:55:01 MSK 2017
	Fixed thread-safety of MHD_get_daemon_info() for
	MHD_DAEMON_INFO_CURRENT_CONNECTIONS. -EG

Thu Mar 16 16:49:07 MSK 2017
	Added ability to get actual daemon flags via MHD_get_daemon_info().
	Fixed test_upgrade to work in request mode.
	Fixed compiler warnings in test_upgrade. -EG

Wed Mar 15 23:29:59 MSK 2017
	Prevented socket read/write if connection is suspended.
	Added missing resets of 'connection->in_idle'.
	Reworked handling of suspended connection: ensure that
	connection is not disconnected by timeout, always
	updated read/write states right after suspending. -EG

Wed Mar 15 21:02:26 MSK 2017
	Added new enum value MHD_CONNECTION_INFO_CONNECTION_TIMEOUT
	to get connection timeout by MHD_get_connection_info(). -EG

Sat Mar 11 12:03:45 CET 2017
	Fix largepost example from tutorial to properly generate
	error pages. -CG
	Fix largepost example, must only queue replies either before upload
	happens or after upload is done, not while upload is ongoing

Fri Mar 10 16:37:12 CET 2017
	Fix hypothetical integer overflow for very, very large
	timeout values. -CG

Fri Mar 10 16:22:54 CET 2017
	Handle case that we do not listen at all more gracefully
	in MHD_start_daemon() and not pass '-1' to helper functions
	that expect a valid socket. -CG

Tue Mar  7 12:11:44 BRT 2017
	Updates file `.gitignore`.

Tue Mar  7 10:37:45 BRT 2017
	Updated the MHD_OPTION_URI_LOG_CALLBACK's documentation.

Mon Mar  6 21:46:59 BRT 2017
	Added the i18n example fixing #4924. -SC

Wed Mar 1 23:47:05 CET 2017
	Minor internal optimisations.
	Changed closure connection monitoring logic: now all connections are
	monitored for OOB data (which treated as error), connections are not
	monitored any more for incoming data if incoming data is not required for
	processing. except_fd_set is not optional now for MHD_get_fdset(),
	MHD_get_fdset2() and MHD_run_from_select().
	Improved connection processing in epoll mode: now connection can process
	both read and write each turn.
	Updated HTTP response codes; updated and added all missing standard HTTP
	headers names (and headers categories); updated and added all missing
	standard and additional HTTP methods. Now MHD return status
	MHD_HTTP_REQUEST_HEADER_FIELDS_TOO_LARGE (431) instead of old
	MHD_HTTP_REQUEST_ENTITY_TOO_LARGE (413) for very long header.
	Reworked handling of data pending in TLS buffers, resolved busy-waiting
	if incoming data is pending in TLS buffers and connection is in
	LOOP_INFO_WRITE mode.
	Do not clear 'ready' flag in epoll mode if send()/recv() result is
	EINTERRUPTED.
	Better detection of unready connection state: used less number of calls of
	recv()/send() in epoll mode.
	Configure: do not run gcrypt and GnuTLS tests if HTTPS is disabled by
	configure parameter.
	Fixed wrong value returned by MHD_get_timeout().
	All double-linked lists now walked from tail to head. As new items are
	added to head, this result in more uniform processing time.
	Improved sockets errors handling in epoll mode.
	OOB data on 'upgraded' sockets is treated as error. -EG

Thu Feb 16 11:20:05 CET 2017
	Replace tsearch configure check with code from gnulib. -CG

Wed Feb 15 13:35:36 CET 2017
	Fixing a few very rare race conditions for thread-pool or
	thread-per-connection operations during shutdown.
	Various minor cosmetic improvements.
	Fixed #4884 and #4888 (solaris portability issues). -CG

Wed Feb 08 22:33:10 MSK 2016
	Ported test_quiesce_stream to W32.
	Improved precompiler flags selection of OpenBSD.
	Fixed sending responses backed by files not supported by sendfile().
	Fixed thread safety for responses backed by file FD.
	Updated fileserver_example.
	Improved handling of 'upgraded' TLS forwarding in select() and poll()
	modes.
	Fixed processing of incoming TLS data in epoll mode if more than 128
	connections are active.
	Fixed accepting more than 128 incoming connection in epoll mode.
	Improved test_large_put, added poll() and epoll testing.
	Added test_large_put_inc for testing of incremental buffer processing.
	Rewritten epoll connection processing logic: handle all connection one
	time per turn instead of trying to handle all active connection until all
	pending data is dried. Result is more uniform connection processing
	period. -EG

Wed Nov 23 15:24:10 MSK 2016
	Used SO_REUSEADDR (on non-W32) alongside with SO_REUSEPORT if option
	MHD_OPTION_LISTENING_ADDRESS_REUSE was set. -EG

Wed Nov 23 12:48:23 MSK 2016
	Move all gettext-related staff to 'po' subdirectory.
	Excluded gettext files generation from normal build.
	Removed generated files from GIT. -EG

Tue Nov 15 19:08:43 MSK 2016
	Fixed forwarding "upgraded" TLS connections for
	chunks sizes larger than buffer size. -EG

Mon Nov 14 22:18:30 MSK 2016
	Fixed unintentional usage of SO_REUSEADDR on W32.
	Added support for SO_EXCLBIND on Solaris.
	Fixed using MHD with MHD_OPTION_LISTENING_ADDRESS_REUSE
	on Linux kernels before 3.9 (longterm 3.2 and 3.4
	are still supported). -EG

Sun Nov 13 19:16:38 CET 2016
	Fixed a few race issues on suspend-resume in cases where the
	application uses threads even though MHD did not (or at least
	had no internal need for locking). Also fixed DLL handling of
	the timeout list, avoiding manipulating it for suspended
	connections.  Finally, eliminated calling application logic
	on suspended connections (which before could happen under
	certain circumstances). -CG

Thu Nov 11 20:49:23 MSK 2016
	Added support for various forms of
	pthread_attr_setname_np() so thread names will be set
	more efficiently on certain platforms (Solaris, NetBSD etc.) -EG

Thu Nov 10 21:50:35 MSK 2016
	Added rejection in MHD_start_daemon() of invalid combinations
	of daemon flags.
	Added MHD_USE_AUTO and MHD_USE_AUTO_INTERNAL_THREAD for
	automatic selection of polling function depending on
	platform capabilities and requested mode. -EG

Thu Nov 10 17:49:56 MSK 2016
	Ported "upgrade" tests to W32 and other platforms, used
	"gnutls-cli" instead of "openssl" in tests, minor bugs
	fixed, added verbose reporting if requested.
	"Upgrade" processing - changed internal handling logic, improved
	and refactored, bugs fixed, fixed sigpipe on Darwin, added
	printing error to log, fixed compilation without HTTPS.
	Added 'configure' parameter "--disable-httpupgrade" for building
	minimal-sized MHD versions.
	Added feature check "MHD_FEATURE_UPGRADE".
	Responses destroyed (freed) earlier if possible.
	Added many remarks in code comments about thread safety.
	Some data races and other multithread-related issues are fixed,
	including usage of closed sockets (may resulted in accidental closing
	of wrong socket).
	SO_NOSIGPIPE is used on all platform which support it, not only
	on Darwin.
	Added support for suspending connections in thread-per-connection
	mode (itself almost useless, mostly to unify modes support).
	Fixed Inter-Thread Communication channel usage in epoll modes.
	Reworked daemon cleanups and handling MHD_stop_daemon(): resources
	are freed only by specific threads, data races and other fixes.
	Started usage of C99 standard 'bool' where supported with
	fallback to 'int'.
	Renamed many MHD flags. Now they are self-explainable and more
	obvious, like MHD_USE_INTERNAL_POLLING_THREAD instead of
	MHD_USE_SELECT_INTERNALLY. Old flag names are supported for
	backward compatibility.
	Improved processing of "fast" connections: now full sequence
	"read request - send reply headers - send reply body" is processed
	after single select()/poll(). If connection is slow, request is huge
	or response in not immediately ready - connection will be processed
	in "traditional" way.
	Added usage of "calloc()" where supported.
	Minor documentation fixes.
	Minor improvements and fixes. -EG
	"Upgrade" test fixes.
	Documentation updated.
	Added HTTP "Upgrade" example. -CG

Mon Oct 17 19:08:18 CEST 2016
	Fixed misc. issues relating to upgrade.
	Releasing experimental 0.9.52. -CG

Wed Oct 12 14:26:20 CEST 2016
	Migrated repository from Subversion to Git. -CG

Tue Oct 11 18:09:56 CEST 2016
	Deprecated MHD_USE_SSL, use MHD_USE_TLS instead. -CG

Tue Oct 11 18:14:40 MSK 2016
	Code internal refactoring: 'pipes' renamed to 'inter-thread
	communication (channels)/ITCs', as code can use different types
	of communications.
	Optimizations: ITCs now always created in non-blocking mode.
	Added configure parameter to choose ITC type.
	Updated documentation and comments.
	Minor errors fixed (related to heavy load). -EG

Thu Sep 22 17:51:04 CEST 2016
	Implementing support for eventfd() instead of pipe() for
	signaling (on platforms that support it); fixing #3557. -CG

Thu Sep 22 11:03:43 CEST 2016
	Simplify internal error handling logic by folding it into the
	MHD_socket_close_, MHD_mutex_lock_, MHD_mutex_unlock_ and
	MHD_mutex_destroy_ functions. -CG

Tue Sep 13 22:20:26 MSK 2016
	Added autoconf macro to enable maximum platform
	features. Fixed compiling on Solaris. -EG

Wed Sep  7 12:57:57 CEST 2016
	Fixing #4641. -Hawk

Wed Sep  7 00:28:59 CEST 2016
	Adding remaining "_"-markups for i18n (#4614). -CG

Tue Sep  6 23:39:56 CEST 2016
	Allow out-of-order nonces for digest authentication (#4636). -CG

Tue Sep  6 21:29:09 CEST 2016
	Martin was right, "socket_context" should be "void *"
	in `union MHD_ConnectionInfo`.  -MS

Sun Sep  4 18:16:32 CEST 2016
	Fixing potential memory leak (#4634). -CG

Sun Sep  4 17:25:45 CEST 2016
	Tests for "Upgrade" logic are now in place and passing.
	However, still need to make sure code is portable. -CG

Sat Sep  3 11:56:20 CEST 2016
	Adding logic for handling HTTP "Upgrade" in thread-per-connection
	mode. Also still untested. -CG

Sat Aug 27 21:01:43 CEST 2016
	Adding a few extra safety checks around HTTP "Upgrade"
	(against wrong uses of API), and a testcase. -CG

Sat Aug 27 20:07:53 CEST 2016
	Adding completely *untested* logic for HTTP "Upgrade"
	handling. -CG

Sat Aug 27 18:20:38 CEST 2016
	Releasing libmicrohttpd 0.9.51. -CG

Tue Aug 23 22:54:07 MSK 2016
	Internal refactoring: W32 compatibility layer was finally
	replaced with several specialized abstraction layers for
	sockets, control pipes (inter-thread communication) and
	generic functions. Now all major platform functions
	(including threads and mutex) are implemented in thin
	abstraction layers.
	Improved performance on W32 due to eliminating
	translation of error to POSIX codes and using W32 codes
	directly (through macros).
	Improved error reporting on all platforms.
	Improved error handling and reporting on Darwin.
	Minor fixes. -EG

Tue Aug 16 15:14:30 MSK 2016
	Minor improvement for monotonic clock.
	Minor configure fix for non-bash shells. -EG

Mon Aug 15 13:06:52 CEST 2016
	Fixed possible crash due to write to read-only region of
	memory given ill-formed HTTP request (write was otherwise
	harmless, writing 0 to where there was already a 0).
	Fixed issue with closed connection slots not immediately
	being available again for new connections if we reached
	our connection limit.
	Avoid even accept()ing connections in certain thread modes
	if we are at the connection limit and
	MHD_USE_PIPE_FOR_SHUTDOWN is available. -CG

Wed Aug 10 16:42:57 MSK 2016
	Moved threads, locks and mutex abstraction to separate files,
	some minor errors fixed, added support for thread name functions
	on various platforms, added configure flag for disable thread
	naming. -EG

Sat Jul 23 20:45:51 CEST 2016
	Added macro detection of speed/size compiler optimization.
	Added different implementation of functions in mhd_str.c for
	size optimization. Enabled automatically if compiler size
	optimization is detected or MHD_FAVOR_SMALL_CODE is defined.
	Added unit tests for all mhd_str.c functions. -EG

Sat Jul 16 21:54:49 CEST 2016
	Warn user if they sent connection into blocking
	state by not processing all POST data, not suspending,
	and not running in external select mode. -CG

Fri Jul  8 21:35:07 CEST 2016
	Fix FIXME in tutorial. -CG

Fri Jul  8 15:57:06 CEST 2016
	Adding support for 308 status code. -CG

Sat Jun 25 13:49:31 CEST 2016
	Use shutdown to trigger select on NetBSD. -EG

Thu Jun  2 09:55:50 CEST 2016
	Releasing libmicrohttpd 0.9.50. -CG

Wed Jun  1 21:59:34 CEST 2016
	Do not send "Content-Length" header for 1xx/204/304 status codes. -CG

Tue May 17 13:32:21 CEST 2016
	Allow clients to determine whether a connection is suspended;
	introduces MHD_CONNECTION_INFO_CONNECTION_SUSPENDED. -CG/FC

Sun May 15 12:17:25 CEST 2016
	Fix handling system or process resource limit exhaustion upon
	accept(). -CG/CP

Thu May 12 08:42:19 CEST 2016
	Fix handling of partial writes in MHD_USE_EPOLL_LINUX_ONLY; only
	consider sockets returning EAGAIN as unready. -CG/CP

Mon May  2 06:08:26 CEST 2016
	Adding logic to help address FE performance issue as
	discussed on the mailinglist with subject
        "single-threaded daemon, multiple pending requests, responses batched".
	The new logic is only enabled when MHD_USE_EPOLL_TURBO is set.
	Note that some additional refactoring was also done to clean up
	the code and avoid code duplication, which may have actually fixed
	an unrelated issue with HTTPS and a POLL-style event loop. -CG

Sat Apr 30 10:22:37 CEST 2016
	Added clarifications to manual based on questions on list. -CG

Sat Apr 23 20:12:01 CET 2016
	Tests perf_get_concurrent and test_concurrent_stop ported to use
	pthread instead of fork(). Added more error detections. -EG

Sat Apr 23 16:06:30 CET 2016
	Improved test_quiesce test. -EG

Sat Apr 23 15:39:38 CET 2016
	Notify other threads in MHD_quiesce_daemon() so listen socket FD
	is removed from awaiting select() and poll(). -EG

Sat Apr 23 14:17:15 CET 2016
	Revert "shutdown trigger select" on Darwin. Fixed daemon shutdown
	on Darwin without "MHD_USE_PIPE_FOR_SHUTDOWN" option. -EG

Fri Apr 22 14:29:28 CET 2016
	Fixed race conditions when stopping quiesced daemon with thread
	pool. -EG

Wed Apr 20 18:12:30 CET 2016
	Fixed macros in sysfdsetsize.c which could prevent compiling with
	non-default FD_SETSIZE.
	Fixed comments in mhd_str.c.
	Updated test_post.c to not ignore specific error on W32 if libcurl
	is built with workaround for WinSock bug. -EG

Mon Apr 18 19:35:14 CET 2016
	Fixed data races leading to inability in rare situations to
	resume suspended connection. -EG

Tue Apr 13 21:46:01 CET 2016
	Removed unneeded locking for global timeout list in
	MHD_USE_THREAD_PER_CONNECTION mode.
	Added 'simplepost' and 'largepost' examples to VS projects.
	Added strtoXX() locale-independent replacement functions.
	Added more error checking and minor fixes in digest auth
	functions - should improve security.
	Ignored specific errors in 'test_post' test until libcurl
	will implement workaround for WinSock bug.
	Fixed handling of caller-supplied socket with
	MHD_OPTION_LISTEN_SOCKET (regression in 0.9.49).
	Minor fixes.
	Various cosmetics and comments fixes. -EG

Sat Apr 09 13:05:42 CET 2016
	Releasing libmicrohttpd 0.9.49. -EG

Fri Apr 08 18:32:17 CET 2016
	Some minor internal fixes, addition error checking and
	micro optimizations.
	Reworked usage of sockets shutdown() - now work equally
	on all platforms, disconnection should be "more graceful". -EG

Tue Mar 15 21:52:27 CET 2016
	Do not crash if pthread_create() fails. -DD

Tue Mar 15 20:29:34 CET 2016
	Do not use eready DLL data structure unless
	we are actually using epoll(). -DD/CG

Fri Feb  5 20:43:11 CET 2016
	Fixed testsuite compile warning on W32.
	Added check test for triggering poll() on
	listen socket. -EG

Thu Feb  4 11:38:11 CET 2016
	Added some buffer overrun protection.
	Fixed handling of misformed URI with spaces. -EG

Wed Feb  3 15:41:57 CET 2016
	Make signal-pipe non-blocking and drain it. -CG

Sat Jan 30 15:49:07 CET 2016
	Fix running select() with empty fdsets on W32. -EG

Mon Jan 25 13:45:50 CET 2016
	Added check test for triggering select() on
	listen socket. -EG

Thu Jan 21 19:35:18 CET 2016
	Fixed old bug with making sockets non-blocking on
	various platforms so now sockets are really
	non-blocking on all supported platforms.
	Reworked and fixed code for using SOCK_CLOEXEC,
	SOCK_NONBLOCK and EPOLL_CLOEXEC resulting in
	fewer used system calls. -EG

Tue Jan 19 20:59:59 CET 2016
	Cleaned up and optimized with minor fixes code for
	making sockets non-blocking non-inheritable. -EG

Tue Jan 19 11:14:18 CET 2016
	Removed workaround for Cygwin non-blocking sockets:
	handling non-blocking sockets were fixed in Cygwin
	and libmicrohttpd how uses non-blocking sockets on
	all platforms. -EG

Mon Jan 18 23:54:45 CET 2016
	Cleaned up examples to avoid giving oversimplified code
	that may lead to complications if adopted naively. -CG

Sun Jan 17 11:18:55 CET 2016
	Do no refuse to send response if sendfile() failed with
	EINVAL (common error for files located on SMB/CIF). -EG

Sat Jan 16 19:14:39 CET 2016
	Use US-ASCII only (instead of user locale settings) when
	performing caseless string comparison as required by
	standard. -EG

Tue Jan 12 16:10:09 CET 2016
	Fixed declaraion of MHD_get_reason_phrase_for(). -EG

Mon Jan 11 19:58:50 CET 2016
	Configure.ac small fixes and refactoring. -EG

Fri Dec 18 15:54:50 CET 2015
	Releasing libmicrohttpd 0.9.48. -CG

Tue Dec  15 18:35:55 CET 2015
	Improved compatibility with VS2010 and other older
	compilers. -EG

Tue Dec  8 21:48:44 CET 2015
	Default backlog size for listen socket was changed from
	32 to SOMAXCONN, added new option MHD_OPTION_LISTEN_BACKLOG_SIZE
	to override default backlog size.
	If not all connections can be handled by MHD_select() than
	at least some of connections will be processed instead of
	failing without any processing.
	Fixed redefenition of FD_SETSIZE on W32 so select() will
	work with 2000 connections instead of 64.
	Better handled redefenition of FD_SETSIZE on all
	platforms. -EG

Sat Dec  5 17:30:45 CET 2015
	Close sockets more aggressively in multi-threaded
	mode (possibly relevant for idle servers). -CG

Fri Dec  4 13:53:05 CET 2015
	Releasing libmicrohttpd 0.9.47. -CG

Thu Dec  3 18:21:44 CET 2015
	Reworked VS project files. Used x64 build tools by
	default, many optimizations, fixes.
	Added project files for VS 2015. -EG

Tue Dec  1 14:05:13 CET 2015
	SPDY is dead, killing experimental libmicrospdy. -CG

Tue Dec  1 10:01:12 CET 2015
	New logic for controlling socket buffer modes.
	Eliminated delay before last packet in response and before
	"100 Continue" response on all platforms. Also response
	header are pushed to client without waiting for response
	body. -EG

Wed Nov 25 17:02:53 CET 2015
	Remove 200ms delay observable with keep-alive on Darwin
	and *BSD platforms. -EG

Tue Nov 10 15:25:48 CET 2015
	Fix issue with shutdown if connection was resumed just
	before shutdown. -FC

Fri Nov  6 22:54:38 CET 2015
	Fixing the buffer shrinkage issue, this time with test. -CG
	Releasing libmicrohttpd 0.9.46. -CG

Tue Nov  3 23:24:52 CET 2015
	Undoing change from Sun Oct 25 15:29:23 CET 2015
	as the original code was counter-intuitive but
	correct, and the new code does break pipelining.
	Ignore empty lines at the beginning of an HTTP
	request (more tolerant implementation). -CG

Sat Oct 31 15:52:52 CET 2015
	Releasing libmicrohttpd 0.9.45. -CG

Tue Oct 27 12:08:02 CET 2015
	Rework deprecation maros: fix errors with old GCC versions,
	improved support for old clang and new GCC. -EG

Sun Oct 25 23:05:32 CET 2015
	Return correct header kind in MHD_get_connection_values()
	even if a bitmask is used for the "kind" argument. -FC/CG

Sun Oct 25 15:29:23 CET 2015
	Fixing transient resource leak affecting long-lived
	connections with many keep-alives and HTTP request
	pipelining under certain circumstances (which reduced
	the receive window).
	Fixed assertion failure triggered by a race in
	thread-per-connection mode on shutdown in rare
	circumstances. -CG

Mon Oct  5 11:53:52 CEST 2015
	Deduplicate code between digestauth and connection
	parsing logic for URI arguments, shared code moved
	to new MHD_parse_arguments_ function in internal.c. -CG

Thu Oct  1 21:22:05 CEST 2015
	Releasing libmicrohttpd 0.9.44. -CG

Wed Sep 30 21:05:38 CEST 2015
	Various fixes for W32 VS project files. -EG

Fri Sep 25 09:49:10 CEST 2015
	Fix digest authentication with URL arguments where
	value-less keys are given before the last argument.
	Thanks to MA for reporting. -CG

Tue Sep 22 19:17:54 CEST 2015
	Do not use shutdown() on listen socket if MHD_USE_PIPE_FOR_SHUTDOWN
	is set. -CG

Wed Sep 16 11:06:02 CEST 2015
	Releasing libmicrohttpd 0.9.43. -CG

Wed Sep  2 16:50:31 CEST 2015
 	Call resume_suspended_connections() when the user is running
	its own mainloop and calls MHD_run_from_select() to support
	resuming connections with external select. -FC

Sun Aug 30 14:53:51 CEST 2015
	Correct documentation as to when MHD_USE_EPOLL_LINUX_ONLY
	is allowed. -CG

Thu Aug 27 09:38:44 CEST 2015
	Reimplement monotonic clock functions for better
	support various platforms.
	Print more information during configure. -EG

Fri Aug 14 14:13:55 CEST 2015
	Export MHD_get_reason_phrase_for() symbol. -CG

Sat Aug  8 12:19:47 CEST 2015
	Added checks for overflows and buffer overruns, fixed
	possible buffer overrun.
	Updated md5 implementation.
	Fixed many compiler warning (mostly for VC compiler). -EG

Tue Aug  4 13:50:23 CEST 2015
	Fix failure to properly clean up timed out connections
	if running in external select mode without listen socket,
	which caused busy waiting until new connections arrived.
	(Fixes #3924, thanks to slimp for reporting and testcase). -CG

Sun Aug  2 19:08:20 CEST 2015
	Ignore close() errors on sockets except for EBADF,
	fixes #3926. -CG

Sat Jun 27 22:16:27 CEST 2015
	Make sure to decrement connection counter before
	calling connection notifier so that
	MHD_DAEMON_INFO_CURRENT_CONNECTIONS does not
	present stale information (relevant if this is
	used for termination detection of a daemon
	stopped via MHD_quiesce_daemon()). Thanks to
	Markus Doppelbauer for reporting. -CG

Fri Jun 26 23:17:20 CEST 2015
	Fix (automatic) handling of HEAD requests with
	MHD_create_response_from_callback() and HTTP/1.1
	connection keep-alives. Thanks to Cristian Klein
	for reporting. -CG

Tue Jun 09 18:30:17 CEST 2015
	Add new functions MHD_create_response_from_fd64() and
	MHD_create_response_from_fd_at_offset64(). -EG

Thu Jun  4 13:37:05 CEST 2015
	Fixing memory leak in digest authentication. -AW

Wed Jun 03 21:23:47 CEST 2015
	Add deprecation compiler messages for deprecated functions
	and macros. -EG

Fri May 29 12:23:01 CEST 2015
	Fixing digest authentication when used in combination
	with escaped characters in URLs. -CG/AW

Wed May 13 11:49:09 CEST 2015
	Releasing libmicrohttpd 0.9.42. -CG

Wed May 13 11:33:59 CEST 2015
	Fix off-by-one in MHD_start_daemon_va() error handling logic
	when initialization of threads for thread pool fails for some
	reason. -CG/JC

Thu May  7 17:05:46 CEST 2015
	Add support for poll() in W32. -EG

Wed May  6 18:07:38 CEST 2015
	Fix #3784: actually implement MHD_CONNECTION_INFO_SOCKET_CONTEXT. -asherkin

Thu Apr 30 00:03::49 CEST 2015
	Releasing libmicrohttpd 0.9.41. -CG

Thu Apr 30 00:02:33 CEST 2015
	Fix issue where resumed connections would not continue
	unless other requests are active in certain
	event-loop modes. Thanks to Mike Castillo for reporting. -CG

Wed Apr 15 03:16:18 CEST 2015
	Fixing issue #3753 (testcase issue). -CG

Wed Apr 15 00:30:34 CEST 2015
	Fix looping issue when using MHD_USE_POLL_INTERNALLY
	and a client times out. -LB

Sun Apr 12 21:48:50 CEST 2015
	Fix looping issue when combining MHD_USE_EPOLL_LINUX_ONLY
	with HTTPS and slow clients. -CG

Fri Apr 10 22:02:27 CEST 2015
	Fix logic to add "Connection: Close" that was broken in 0.9.38
	when adding MHD_RF_HTTP_VERSION_1_0_ONLY. -CG

Fri Apr 10 00:38:40 CEST 2015
	Ensure fast termination in MHD_USE_THREAD_PER_CONNECTION
	mode on W32 by using signal pipe. -CG

Thu Apr  9 09:01:15 CEST 2015
	Fixing issue with undrained signal pipe when using
	MHD_USE_SELECT_INTERNALLY and MHD_USE_POLL in combination
	with MHD_resume_connection(), causing 100% CPU usage. -DD

Tue Apr  7 00:12:36 CEST 2015
	Releasing libmicrohttpd 0.9.40. -CG

Sat Apr  4 18:28:24 CEST 2015
	Fix potential deadlock issue in MHD_USE_THREAD_PER_CONNECTION
	mode if shutdown is initiated while connections are active. -CG

Sat Apr  4 17:48:13 CEST 2015
	Fix issue in thread-pool mode where a MHD_stop_daemon()
	might not reach threads that stopped listening because
	we hit the maximum number of concurrent connections and
	the option MHD_USE_PIPE_FOR_SHUTDOWN was also not used.
	Testcase added as well. -CG

Fri Apr  3 12:55:31 CEST 2015
	Update HTTPS testcases to avoid SSLv3, as SSLv3 is dead.

Fri Apr  3 12:25:28 CEST 2015
	Do not enforce FD_SETSIZE-limit on worker control
	pipe when using MHD_USE_EPOLL_LINUX_ONLY (#3751). -MH/CG

Tue Mar 31 10:28:26 CEST 2015
	Adding MHD_OPTION_NOTIFY_CONNECTION,
	MHD_CONNECTION_NOTIFY_STARTED,
	MHD_CONNECTION_NOTIFY_CLOSED and
	MHD_CONNECTION_INFO_SOCKET_CONTEXT to allow
	applications to trigger operations when TCP
	connections start or end, instead of just
	exposing HTTP requests starting and ending. -RG/CG

Thu Feb 26 09:55:43 CET 2015
	Fixing bug that prevented MHD_OPTION_HTTPS_MEM_DHPARAMS
	from working within a MHD_OPTION_ARRAY. -DD

Sun Feb  8 01:24:38 CET 2015
	Adding MHD_OPTION_HTTPS_KEY_PASSWORD as proposed by
	Andrew Basile. -CG/AB

Wed Feb  4 20:34:22 CET 2015
	Fix issue where for HTTP/1.0-clients that set
	Connection: Keep-Alive header a response of
	indefinite size was generated with chunked encoding. -CG

Sun Jan 18 20:09:06 CET 2015
	Fix potential infinite loop on shutdown in multi-threaded mode
	under certain conditions. -CG

Mon Dec 22 16:33:18 CET 2014
	Releasing 0.9.39. -CG

Mon Dec 22 13:02:36 CET 2014
	Fix generated compiler flags for Solaris Studio linker (#3584). -CG

Sat Dec 20 00:35:40 CET 2014
	Adding MHD_http_unescape() to public API (#3585). -CG
	Updating documentation to document
	MHD_is_feature_supported(). -CG

Thu Dec  4 00:43:10 CET 2014
	If "Connection: upgrade" is requested, do not add
	"Connection: Keep-Alive" in the response. -GJ

Tue Nov 18 13:52:29 CET 2014
	Call MHD_cleanup_connections() during MHD_DAEMON_INFO_CURRENT_CONNECTIONS
	processing for more accurate results. -MS

Wed Oct 29 20:45:21 CET 2014
	Adding MHD_OPTION_LISTENING_ADDRESS_REUSE option allowing clients
	to force allowing re-use of the address:port combination
	(SO_REUSEPORT). -MS

Wed Oct 29 16:27:05 CET 2014
	Adding MHD_DAEMON_INFO_CURRENT_CONNECTIONS to allow clients
	to query the number of active connections. -MS

Fri Oct  3 14:28:58 CEST 2014
	Releasing 0.9.38. -CG

Mon Sep 29 22:25:34 CEST 2014
	Properly decode '+' in URL-encoded POST data. -CG/KM

Fri Sep 12 17:32:09 CEST 2014
	Fix --disable-dauth configure option (#3543). -doostee

Thu Jun 26 21:06:04 CEST 2014
	Fix failure to terminate 'instantly' in thread-per-connection
	mode if there is a client with open connections.
	Thanks to Kenneth Mastro for reporting. -CG

Sun Jun 22 12:22:08 CEST 2014
	Actually, avoid locking on response as responses must
	not be modified in a connection-specific way; instead
	modify the connection's data buffer to add missing
	responses headers.  If we are forced to add
	"Connection: close", suppress output of conflicting
	application-provided "Connection: Keep-Alive" header. -CG

Sun Jun 22 00:22:08 CEST 2014
	Lock on response if adding headers, needed if response
	object is shared across threads and connections. -CG

Thu Jun 19 17:32:32 CEST 2014
	Ensure that listen FD is bound to epoll FD even before
	MHD_run() is called if running with MHD_USE_EPOLL_LINUX_ONLY
	in combination with 'external select' mode.  Thanks to
	Marcos Pindado Sebastian for reporting. -CG

Sun Jun  8 15:10:44 CEST 2014
	Add 'MHD_set_response_options' as a way to set per-response
	flags.  Add flag to force HTTP 1.0-only conservative
	behavior, in particular suppressing adding "Connection"
	headers. -CG

Mon Jun  2 00:03:28 CEST 2014
	Added back unescaping for URI path (#3413) but without
	unescaping '+' (#3371) to remain compatible with
	MHD 0.9.34 and before.  Note that applications providing
	a custom MHD_OPTION_UNESCAPE_CALLBACK are no longer expected
	to replace '+' with ' ', as that is now done separately for
	the locations where this transformation is appropriate.
	Releasing 0.9.37. -CG

Wed May 28 15:30:56 CEST 2014
	Properly applying patch that was supposed to be
	committed on "May  2 20:22:45 CEST 2014" to address
	infinite loop (DoS) when HTTP connection is reset (#3392). -GM

Sun May 25 20:18:27 CEST 2014
	Fixed W32 build issues. -EG
	Releasing 0.9.36. -CG

Sat May 17 06:47:00 CEST 2014
	Fix notifying client about completed request twice
	under certain circumstances. -CG

Tue May 13 18:24:37 CEST 2014
	Fix accidental transmission of footer termination '\r\n'
	for responses with zero byte payload and non-chunked
	encoding (#3397).  Thanks to amatus for reporting. -CG

Sun May  4 11:05:26 CEST 2014
	Fix gnutls header check to make it cross-compile aware. -BK

May  2 20:22:45 CEST 2014
	Fix infinite loop (DoS) when HTTP connection is reset (#3392). -GM
	Fix possible issue from combination of epoll and suspend/resume
	logic if edge trigger event is lost; also simplify logic to
	maintain simpler invariants on the epoll state. -CG
	Use OpenSSL cipher list "HIGH" in libmicrospdy (#3391). -CG
	Releasing 0.9.35. -CG

Thu Apr 10 09:39:38 CEST 2014
	Removed unescaping for URI path (#3371) as '+' should not
	be converted to space in accordance with
	http://www.w3.org/TR/html401/appendix/notes.html#ampersands-in-uris
	and http://www.w3.org/TR/html401/interact/forms.html#h-17.13.4.1
	Note that we now also no longer convert '#38;' to '&'; if needed,
	the application needs to apply unescaping to the path of the URI
	itself (before, MHD unescaped '#38;' but not '&amp;', so this
	inconsistency was now resolved by simply not unescaping anything
	before the first '&'). -CG

Tue Apr 08 15:35:44 CET 2014
	Added support for W32 native threads.
	Added --with-threads=LIB configure parameter. -EG

Mon Apr  7 13:25:30 CEST 2014
	Add MHD_OPTION_HTTPS_MEM_DHPARAMS to allow applications
	to enable PFS. -HB/CG

Tue Apr 01 07:10:23 CET 2014
	Added usage of native mutex on W32. -EG

Sat Mar 29 16:12:03 CET 2014
	Added MHD_is_feature_supported() function. -EG

Thu Mar 27 14:47:54 CET 2014
	Used larger FD_SETSIZE internally on W32.
	Extended API to work with non-default FD_SETSIZE. -EG

Tue Mar 25 12:53:55 CET 2014
	Fix limiting by IPv6 address. -EG

Tue Mar 25 09:06:13 CET 2014
	Added more FD_SETSIZE checks.
	Implemented FD_SETSIZE checks for W32. -EG

Wed Mar 05 13:15:05 CET 2014
	Cleanup and refactoring of configure.ac.
	m4 macros updated.
	Custom configure macros replaced with autoconf archive macros.
	SPDY disabled by default on W32.
	Changed configure flag from '--disable-pipe' to
	'--enable-socketpair'.
	Added configure flags '--disable-doc' and '--disable-examples'.
	Narrowed down external lib specific compiler and linker flags
	usage. -EG

Wed Feb 26 17:42:34 CET 2014
	Refactoring of configure.ac: custom macros replaced with macros
	from Autoconf Archive.
	Minor corrections of configure.ac.
	Excluded pthread flags from global flags, pthread now used only
	where required.
	W32: fixed .dll resource compilation with '-isystem' CPPFLAG.
	W32: improved header compatibility with MSVC.
	W32: now tested on Win64, compiled by MinGW-w64. -EG

Mon Feb 24 23:13:53 CET 2014
	Added support for TCP FASTOPEN. -SHT
	Releasing 0.9.34. -CG

Thu Feb 20 14:17:05 CET 2014
	W32: Added creation of libmicrohttpd.lib, libmicrohttpd.def,
	libmicrohttpd.exp and libmicrohttpd-static.lib for easy use
	compiled MHD with MSVC.
	W32: Use MS lib.exe tool if available for creating MSVC staff.
	W32: Added .dll information resource. -EG

Tue Feb 18 19:46:45 CET 2014
	Removed dependency on plibc for simpler compilation for W32.
	Added configure option "--disable-pipes" to use socketpairs
	instead of pipes for signalling to child threads. Pipes are
	always disabled on W32.
	Some code refactoring. -EG

Sat Feb  8 15:08:35 CET 2014
	Corrected some uses of 'int' vs. 'size_t'. -EG/CG

Wed Jan 22 09:44:33 CET 2014
	MHD_USE_DUAL_STACK in libmicrohttpd currently just *inhibits
	setting* the IPV6_V6ONLY socket option, but per Microsoft's
	documentation the default on Windows is that this is enabled, thus
	MHD_USE_DUAL_STACK will not work (since it leaves the
	default). libmicrohttpd should probably just unconditionally set
	IPV6_V6ONLY to the desired value when the option is available. -LJ

Wed Jan  1 21:38:18 CET 2014
	Allow Keep-Alive with HTTP 1.0 (if explicitly requested),
	and automatically set "Connection: Keep-Alive" in response
	in this case as well. -CG

Tue Dec 24 12:27:39 CET 2013
	Adding explicit annotations to hide symbols that are not for
	export in the C code (gcc 4.0 or higher only). -CG

Sun Dec 22 14:54:30 CET 2013
	Adding a few lines to avoid warnings from picky compilers. -CG

Sat Dec 21 17:26:08 CET 2013
	Fixed an issue with a missing argument in the postexample.
	Fixed issue with bogus offset increment involving sendfile
	on GNU/Linux.  Adding support for SNI.
	Releasing 0.9.33. -CG

Mon Dec  9 21:41:57 CET 2013
	Fix for per-worker daemon pipes enabled with
	MHD_USE_SUSPEND_RESUME that were not closed in
	MHD_stop_daemon. -MH

Sat Dec  7 00:44:49 CET 2013
	Fixing warnings and build issue if --disable-https is given
	to configure. -CG

Tue Dec  3 21:25:56 CET 2013
	Security fix: do not read past 0-terminator when unescaping
	strings (thanks to Florian Weimer for reporting).
	Releasing 0.9.32. -CG

Tue Dec  3 21:05:38 CET 2013
	Signaling n times for shutdown works, but for resume we need to
	wake up the correct daemon. Even if we signal n times in that
	case also, there's no guarantee that some daemon can't run
	through its select loop more than once before the daemon we want
	to wake up gets a chance to read.  Thus we need a signal pipe
	per thread in the thread pool IF MHD_suspend_connection is used.
	This introduces a new flag MHD_USE_SUSPEND_RESUME to add those
	additional pipes and only allow MHD_suspend_connection to be
	used in conjunction with this flag.

	Also, as MHD_resume_connection() will be called on a non-daemon
	thread, but none of the queue insert/delete calls are thread safe,
	we need to be concerned about (a) corrupting the queue, and (b)
	having to add mutex protection around every access to the queues,
	including loops through timer queues, etc. This wasn't a problem
	before adding resume; even suspend should be safe since it happens
	in a callback from the daemon.

	I think it's easier to (a) have MHD_suspend_connection() move the
	connection to a suspended queue, (b) have MHD_resume_connection()
	mark the connection as resuming, and then (c) do all the actual
	queue manipulations in MHD_select (poll, epoll, etc.) to move the
	resumed connections back to their normal queues, in response to
	the wake up. The changes are simpler & cleaner. There is a cost to
	the basic select loop that is avoided by making suspend/resume a
	startup option. The per-worker pipes can then also be enabled only
	with that option set. -MH

Fri Nov 29 20:17:03 CET 2013
	Eliminating theoretical stack overflow by limiting length
	of URIs in authentication headers to 32k (only applicable
	if the application explicitly raised the memory limits,
	and only applies to MHD_digest_auth_check). Issue was
	reported by Florian Weimer. -CG

Tue Nov 26 01:26:15 CET 2013
	Fix race on shutdown signal with thread pool on non-Linux
	systems by signalling n times for n threads. -CG

Sun Nov 24 13:41:15 CET 2013
	Introduce state to mark connections in suspended state (with
	epoll); add missing locking operations in MHD_suspend_connection.
	Fix definition of MHD_TLS_CONNECTION_INIT.  -MH/JC

Wed Oct 30 09:34:20 CET 2013
	Fixing issue in PostProcessor when getting partial boundary
	at the beginning, expanding test suite. -CG

Sun Oct 27 15:19:44 CET 2013
	Implementing faster processing of upload data in multipart
	encoding (thanks to performance analysis by Adam Homolya). -CG

Thu Oct 24 10:40:03 CEST 2013
	Adding support for connection flow control via
	MHD_suspend_connection and MHD_resume_connection. -CG

Sat Oct 19 16:40:32 CEST 2013
	Releasing libmicrohttpd 0.9.31. -CG

Mon Sep 23 20:24:48 CEST 2013
	Fixing build issues on OS X with CLOCK_MONOTONIC not being
	implemented on OS X. -CG

Mon Sep 23 14:15:00 CEST 2013
	Make libmicrohttpd play nicely with upcoming libgcrypt 1.6.0. -CG

Fri Sep 20 17:01:37 CEST 2013
	Improved configure checks for cURL. -CG

Wed Sep 18 18:29:24 CEST 2013
	Signal connection termination as OK (and not as ERROR) if the
	stream was terminated by the callback returning
	MHD_CONTENT_READER_END_OF_STREAM. Also, release response
	mutex before calling the termination callback, to avoid
	possible deadlock if the client destroys the response in
	the termination callback (due to non-recursiveness of the
	lock). -CG

Wed Sep 18 14:31:35 CEST 2013
	Adding #define MHD_HTTP_HEADER_ACCESS_CONTROL_ALLOW_ORIGIN. -CG

Tue Sep 17 21:32:47 CEST 2013
	Also pass MHD connection handle in URI log callback. -CG

Fri Sep  6 10:00:44 CEST 2013
	Improved check for proper OpenSSL version for
	libmicrospdy. -CG

Wed Sep  4 17:23:15 CEST 2013
	Set IPV6_V6ONLY socket option correctly when IPv6 is
	enabled (MHD_USE_IPv6) but not dual stack
	(MHD_USE_DUAL_STACK) -MW

Mon Sep  2 22:59:45 CEST 2013
	Fix use-after-free in epoll()-mode on read error.
	Releasing libmicrohttpd 0.9.30. -CG

Sun Sep  1 21:55:53 CEST 2013
	Fixing build issues on FreeBSD. -CG

Fri Aug 30 13:53:04 CEST 2013
	Started to implement #3008 (RFC 2616, section 8.1.4
	says HTTP server SHOULD terminate connection if the
	client closes it for writing via TCP FIN, so we should
	continue to try to read and react differently
	if recv() returns zero). -CG

Wed Aug 28 18:40:47 CEST 2013
	Fix #3007 (build issue if messages are disabled). -CG

Tue Aug 27 18:39:08 CEST 2013
	Fix build issue if SOCK_NONBLOCK/EPOLL_CLOEXEC are not
	defined (as is the case on older glibc versions). -CG

Fri Aug 23 14:28:02 CEST 2013
	Releasing libmicrohttpd 0.9.29. -CG

Mon Aug 12 23:51:18 CEST 2013
	Updated manual, documenting W32 select/shutdown issue. -CG

Sat Aug 10 21:01:18 CEST 2013
	Fixed #2983. -CG

Sat Aug 10 20:39:27 CEST 2013
	Use 'errno' to indicate why 'MHD_add_connection' failed
	(#2984). -CG

Sat Aug 10 17:31:31 CEST 2013
	Disable use of 'shutdown' on W32 always as winsock
	doesn't properly behave with half-closed connections
	(see http://www.chilkatsoft.com/p/p_299.asp). -CG/LRN

Thu Aug  8 07:55:07 CEST 2013
	Fixing issue with pipelining not working as desired. -CG

Wed Aug  7 08:17:40 CEST 2013
	Removing dependency on liberty (on W32). -MC

Fri Aug  2 20:55:47 CEST 2013
	Fix HTTP 1.1 compliance with respect to not returning
	content-length headers for successful "CONNECT" requests.
	Note that for unsuccessful "CONNECT" requests with an
	empty response body, users must now explicitly set the
	content-length header. -CG

Sun Jul 28 16:35:17 CEST 2013
	Fixing build issue (missing #ifdef) in conjunction with
	--disable-messages. -blueness

Sat Jul 20 12:35:40 CEST 2013
	Fixing combination of MHD_USE_SSL and MHD_USE_EPOLL_LINUX_ONLY. -CG

Fri Jul 19 09:57:27 CEST 2013
	Fix issue where connections were not cleaned up when
	'MHD_run_from_select' was used.  Adding experimental
	TURBO mode.
	Releasing libmicrohttpd 0.9.28. -CG

Sun Jul 14 19:57:56 CEST 2013
	Removing 'shutdown' calls that happen just before close or
	that are for read-only and for a client that has already
	stopped sending anyway (thus reducing number of system calls
	slightly). -CG

Sun Jul 14 19:37:37 CEST 2013
	Name MHD worker threads on glibc >= 2.12. -,L4X[o](B

Fri Jul  5 12:05:01 CEST 2013
	Added MHD_OPTION_CONNECTION_MEMORY_INCREMENT to allow users
	to specify a custom value for incrementing read buffer
	sizes (#2899). -MH

Fri Jun 28 14:05:15 CEST 2013
	If we shutdown connection for reading on POST due to error,
	really do not process further requests even if we already
	read the next request from the connection.  Furthermore, do
	not shutdown connections for reading on GET/HEAD/etc. just
	because	the application queued a response immediately ---
	reserve that behavior for PUT/POST. -CG

Tue Jun 25 15:08:30 CEST 2013
	Added option 'MHD_USE_DUAL_STACK' to support a single
	daemon for IPv4 and IPv6 without the application having
	to do the binding. -CG

Mon Jun 24 22:33:34 CEST 2013
	Finished integration with epoll, including benchmarking and
	documentation. -CG

Sun Jun 23 15:28:13 CEST 2013
	Added option 'MHD_USE_PIPE_FOR_SHUTDOWN' to cleanly support
	'MHD_quiesce_daemon' with thread pools and per-connection
	threads (we then need a pipe for shutdown, but if
	'MHD_quiesce_daemon' is not used, we do not want to
	require the use of a pipe; introducing the pipe after
	the threads have been started can also fail, so the
	application needs to tell us early on). -CG

Sat Jun 22 20:24:17 CEST 2013
	Removed locking calls for thread modes that do not need them.
	Reorganized way to obtain connection's event loop state.
	Added sorted XDLL for connections with default timeout to
	avoid having to loop over all connections to determine current
	timeout (custom per-connection timeouts are in another list
	which is iterated each time). -CG

Fri Jun 21 20:55:48 CEST 2013
	Preparing build system and tests for epoll support. -CG

Tue May 21 14:34:36 CEST 2013
	Improving configure tests for OpenSSL and spdylay to
	avoid build errors in libmicrospdy code if those libraries
	are not present. -CG

Mon May 20 12:29:35 CEST 2013
	Added MHD_CONNECTION_INFO_CONNECTION_FD to allow clients
	direct access to connection socket; useful for COMET
	applications that need to disable NAGLE (#2886). -CG

Mon May 15 12:49:01 CEST 2013
	Fixing #2859. -CG

Sun May  5 21:44:08 CEST 2013
	Merged libmicrospdy code with libmicrohttpd build system
	(no major changes to libmicrospdy itself yet). -CG

Sun May  5 20:13:59 CEST 2013
	Improved documentation and code style a bit.
	Releasing libmicrohttpd 0.9.27. -CG

Thu Apr 25 13:08:10 CEST 2013
	Added 'MHD_quiesce_daemon' to allow application to stop
	processing new incoming connections while finishing
	ongoing requests. -CG

Sun Mar 31 23:17:13 CEST 2013
	Added MHD demonstration code 'src/examples/demo.c'. -CG

Sun Mar 31 20:27:48 CEST 2013
	Adding new API call 'MHD_run_from_select' to allow programs
	running in 'external select mode' to reduce the number of
	'select' calls by a factor of two. -CG

Sun Mar 31 20:03:48 CEST 2013
	Performance improvements, updated documentation.
	Make better use of available memory pool memory for
	reading (especially important for large POST uploads);
	improve post processor speed by internally adjusting the
	buffer size by 4 bytes to ensure "round" IO sizes given
	a "round" post processor buffer size argument.  Note
	that applications that previously added 4 bytes to the
	post processor buffer size might now perform worse.
	Using the new 'demo' example, POST upload speed
	increased from ~90 MB/s to ~120 MB/s for a large file
	(note that the improvement comes from better aligned
	disk IO; without disk IO, the speed was (and remains)
	at ~1500 MB/s on this system). -CG

Fri Mar 29 16:44:29 CET 2013
	Renaming testcases to consistently begin with test_;
	Changing build system to build examples in doc/.
	Releasing libmicrohttpd 0.9.26. -CG

Thu Mar  7 10:13:08 CET 2013
	Fix bug in postprocessor URL parser (#2818). -jgresula

Mon Mar  4 13:45:35 CET 2013
	Fix dropping of SSL connections if uptime is less than
        MHD_OPTION_CONNECTION_TIMEOUT due to integer underflow (#2802). -greed

Fri Mar  1 01:11:57 CET 2013
	Fully initialize cleanup mutex struct for each thread (#2803). -Ulion

Wed Feb  6 01:51:52 CET 2013
	Releasing libmicrohttpd 0.9.25. -CG

Fri Feb  1 10:19:44 CET 2013
	Handle case where POST data contains "key=" without value
	at the end and is not new-line terminated by invoking the
	callback with the "key" during MHD_destroy_post_processor (#2733). -CG

Wed Jan 30 13:09:30 CET 2013
	Adding more 'const' to allow keeping of reason phrases in ROM.
	(see mailinglist). -CG/MV

Tue Jan 29 21:27:56 CET 2013
	Make code work with PlibC 0.1.7 (which removed plibc_init_utf8).
	Only relevant for W32. Fixes #2734. -CG

Sat Jan 26 21:26:48 CET 2013
	Fixing regression introduced Jan 6 (test on data_size instead
	of total_size. -CG

Fri Jan 11 23:21:55 CET 2013
	Also return MHD_YES from MHD_destroy_post_processor if
	we did not get '\r\n' in the upload. -CG

Sun Jan  6 21:10:13 CET 2013
	Enable use of "MHD_create_response_from_callback" with
	body size of zero. -CG

Tue Dec 25 16:16:30 CET 2012
	Releasing libmicrohttpd 0.9.24. -CG

Tue Dec 18 21:18:11 CET 2012
	Given both 'chunked' encoding and 'content-length',
	ignore the 'content-length' header as per RFC. -ES

Thu Dec  6 10:14:44 CET 2012
	Force adding "Connection: close" header to response if
	client asked for connection to be closed (so far, we
	did close the connection, but did not send the
	"Connection: close" header explicitly, which some clients
	seem to dislike. (See discussion on mailinglist).
	Also, if there is already a transfer-encoding other
	than 'chunked' set by the application, we also now close
	the connection if the response is of unknown size. -CG

Wed Dec  5 19:22:26 CET 2012
	Fixing parameter loss of POST parameters with IE8 and Chrome
	in the PostProcessor as the code failed to properly handle
	partial data. -MM

Fri Nov  9 21:36:46 CET 2012
	Releasing libmicrohttpd 0.9.23. -CG

Thu Nov  8 22:32:59 CET 2012
	Ship our own version of tsearch and friends if not provided by platform,
	so that MHD works nicely on Android. -JJ

Mon Oct 22 13:05:01 CEST 2012
	Immediately do a second read if we get a full buffer from
	TLS as there might be more data in the TLS buffers even if
	there is no activity on the socket. -CG

Tue Oct 16 01:33:55 CEST 2012
	Consistently use "#ifdef" and "#ifndef" WINDOWS, and not
	sometimes "#if". -CG

Sat Sep  1 20:51:21 CEST 2012
	Releasing libmicrohttpd 0.9.22. -CG

Sat Sep  1 20:38:35 CEST 2012
	Adding configure option to allow selecting support for basic
	and digest authentication separately (#2525). -CG

Thu Aug 30 21:12:56 CEST 2012
	Fixing URI argument parsing when string contained keys without
	equals sign (i.e. '&bar&') in the middle of the argument (#2531).
	Also replacing 'strstr' with more efficient 'strchr' when
	possible. -CG

Tue Aug 21 14:36:17 CEST 2012
	Use "int" instead of "enum X" in 'va_arg' calls to be nice to
	compilers that use 'short' (i.e. 8 or 16 bit) enums but pass
	enums still as "int" in varargs. (See discussion on mailinglist). -CG/MV

Tue Aug 21 14:31:54 CEST 2012
	Reduce default size in post processor buffer (for small systems;
	performance impact on large systems should be minimal). -CG/MV

Thu Jul 19 21:48:42 CEST 2012
	Releasing libmicrohttpd 0.9.21. -CG

Thu Jul 19 11:34:50 CEST 2012
	Consistently use 'panic' function instead of ever directly
	calling 'abort ()'.  Eliminating unused mutex in SSL mode.
	Removing check in testcases that fails depending on which
	version of gnuTLS is involved. -CG

Tue Jul 17 23:50:43 CEST 2012
	Stylistic code clean up.  Allowing lookup up of trailing values
	without keys using "MHD_lookup_connection_value" with a key of NULL
	(thus achieving consistency with the existing iterator API). -CG

Tue Jul 17 22:37:05 CEST 2012
	Adding experimental (!) code for MHD operation without listen socket. -CG

Tue Jul 17 22:15:57 CEST 2012
	Making sendfile test pass again on non-W32 systems. -CG

Mon Jul  9 13:43:35 CEST 2012
	Misc changes to allow testcases to pass on W32. -LRN

Sun Jul  8 15:05:31 CEST 2012
	Misc changes to fix build on W32. -LRN

Fri Jun 22 11:31:25 CEST 2012
	Make sure sockets opened by MHD are non-inheritable by default (#2414). -CG

Tue Jun 19 19:44:53 CEST 2012
	Change various uses of time(NULL) to new MHD_monotonic_time() function to
	make timeouts immune to the system real time clock changing. -MC

Tue Jun 12 21:35:00 CEST 2012
	Adding 451 status code. -CG

Thu May 31 13:33:45 CEST 2012
	Releasing 0.9.20. -CG

Tue May 29 13:55:03 CEST 2012
	Fixed some testcase build issues with disabled post processor. -CG

Tue May 29 13:45:15 CEST 2012
	Fixing bug where MHD failed to call connection termination callback
	if a connection either was closed due to read errors or if MHD
	was terminated with certain threading modes.  Added new
	termination code MHD_REQUEST_TERMINATED_READ_ERROR for the
	read-termination cause. -CG

Thu Mar 15 23:47:53 CET 2012
	Eliminating code clone in tls connection read/write handlers. -CG

Fri Mar  2 23:44:56 CET 2012
	Making sure that MHD_get_connection_values iterates over the
	headers in the order in which they were received. -CG

Wed Feb  1 09:39:12 CET 2012
	Fixed compilation problem on MinGW. -BS

Tue Jan 31 17:50:24 CET 2012
	Releasing 0.9.19. -CG

Mon Jan 30 20:02:34 CET 2012
	Fixed handling of garbage prior to first multipart boundary
	(#2126). -woof

Fri Jan 27 11:00:43 CET 2012
	Fixed postprocessor failure for applications that enclosed boundary
	in quotes (#2120). -woof

Tue Jan 24 16:07:53 CET 2012
	Added configure check for sin_len in 'struct sockaddr' and adding
	code to initialize this field if it exists now. -CG

Mon Jan 23 14:02:26 CET 2012
	Fixed double-free if specified cipher was not valid (during
	MHD_daemon_start).  Releasing 0.9.18. -CG

Thu Jan 19 22:11:12 CET 2012
	Switch to non-blocking sockets for all systems but Cygwin
	(we already used non-blocking sockets for GNU/Linux); also
	use non-blocking sockets on Cygwin for HTTPS as this is
	required to avoid DoS-by-partial-record via gnutls.  On
	Cygwin, #1824 implies that we need to use blocking sockets
	for HTTP on Cygwin for now. -CG

Thu Jan 19 17:46:05 CET 2012
	Fixing use of uninitialized 'earliest_deadline' variable in
	MHD_get_timeout which can lead to returning an incorrect
	(too early) timeout (#2085). -tclaveirole

Thu Jan 19 13:31:27 CET 2012
	Fixing digest authentication for GET requests with URI arguments
	(#2059). -CG

Sat Jan  7 17:30:48 CET 2012
	Digest authentication expects nonce count in base 16, not base 10
	(#2061). -tclaveirole

Thu Jan  5 22:01:37 CET 2012
	Partial fix for #2059, digest authentication with GET arguments. -CG

Thu Dec  1 15:22:57 CET 2011
	Updated authorization_example.c to actually demonstrate the current
	MHD API. -SG

Mon Nov 21 18:51:30 CET 2011
	Added option to suppress generation of the 'Date:' header to be
	used on embedded systems without RTC.  Documented the new option
	and the configure options. -CG

Sat Nov 19 20:08:40 CET 2011
	Releasing 0.9.17. -CG

Fri Nov 18 20:17:22 CET 2011
	Fixing return value of MHD_get_timeout if timeouts are not in use.
        (#1914). -rboulton

Sun Nov 13 13:34:29 CET 2011
	Trying to fix accidental addition of a "Connection: close" footer
	under certain (rare) circumstances. -CG

Fri Nov  4 10:03:00 CET 2011
	Small updates to the tutorial.
	Releasing 0.9.16. -CG

Thu Nov  3 10:14:59 CET 2011
	shutdown(RDWR) fails on OS X after shutdown(RD), so only use
	shutdown(WR) if we already closed the socket for reading (otherwise
	OS X might not do shutdown (WR) at all). -CG

Tue Nov  1 18:51:50 CET 2011
	Force adding of 'Connection: close' to the header if we (for whatever
	reason) are shutting down the socket for reading (see also
	#1760). -CG

Thu Oct 27 14:16:34 CEST 2011
	Treat EAGAIN the same way as EINTR (helps on W32). -LRN

Wed Oct 12 10:40:12 CEST 2011
	Made sockets blocking again for non-Linux platforms as non-blocking
	sockets cause problems (#1824) on Cygwin but offer better performance
	on Linux (see change on August 11 2011). -CG/pross

Fri Oct  7 19:50:07 CEST 2011
 	Fixed problems with testcases on W32. -LRN

Fri Sep 30 17:56:36 CEST 2011
	Fixed MHD_CONNECTION_OPTION_TIMEOUT for HTTPS (#1811). -CG

Wed Sep 28 08:37:55 CEST 2011
	Releasing libmicrohttpd 0.9.15. -CG

Tue Sep 27 13:07:36 CEST 2011
	Added ability to access URL arguments of the form 'url?foo' (without
	'=').  Added testcase and updated documentation accordingly. -CG

Mon Sep 26 21:24:00 CEST 2011
	Only run response cleanup testcase if curl binary was found by
	configure. -CG

Wed Sep 21 09:53:18 CEST 2011
	Reverting to using pipes for signalling select on non-Linux
	platforms where shutdown-on-listen-sockets does not work. -WB/CG

Mon Sep 19 14:06:30 CEST 2011
	Fixing problem introduced with prompt response cleanup code. -CG

Wed Sep 14 13:43:26 CEST 2011
	Fixing minor memory leak if daemon with HTTPS support failed to
	initialize (#1766). -CG

Tue Sep 13 09:47:58 CEST 2011
	Try to release responses more promptly upon connection termination. -CG

Mon Sep 12 10:20:28 CEST 2011
	Releasing libmicrohttpd 0.9.14. -CG

Mon Sep 12 10:05:36 CEST 2011
	Added new function to allow setting of a custom timeout value
	for an individual connection (the MHD_set_connection_option is
	more generic, but this is currently the only use). -CG

Sat Sep 10 07:30:12 CEST 2011
	Documenting that MHD_CONNECTION_INFO_GNUTLS_CLIENT_CERT is not
	implemented and will not be implemented, and what to use instead. -CG

Fri Sep  9 13:42:20 CEST 2011
	Added testcase to demonstrate that response cleanup calling is
	working. No bug was found. -CG

Thu Aug 18 11:05:16 CEST 2011
	Fixed bug with wrong state transition if callback returned
	MHD_CONTENT_READER_END_OF_STREAM causing spurious extra callbacks
	to the handler (thanks to Jan Seeger for pointing it out). -CG/JS

Thu Aug 11 11:40:03 CEST 2011
	Changing sockets to be non-blocking as suggested by Eivind Sarto
	on the mailinglist. -CG

Mon Jul 25 16:13:15 CEST 2011
	Added a logo. -CG

Sat Jul 16 22:42:10 CEST 2011
	Change type of nonce to 'unsigned long int' to match return type
	from 'strtoul'.  Fixes ERANGE check which would have previously
	failed. -CG

Wed Jul 13 09:26:17 CEST 2011
	Fixing HTTP error status strings for certain high-numbered status codes.
	Added support for some more (non-standard) status codes.
	Releasing libmicrohttpd 0.9.13. -CG

Thu Jul  7 10:24:20 CEST 2011
	Adding performance measurements. -CG

Thu Jun 23 14:21:13 CEST 2011
	Releasing libmicrohttpd 0.9.12. -CG

Wed Jun 22 14:32:23 CEST 2011
	Force closing connection if either the client asked it or
	if the response contains 'Connection: close' (so far,
	only the client's request was considered). -CG/RV

Wed Jun 22 10:37:35 CEST 2011
	Removing listen socket from poll/select sets in
	MHD_USE_THREAD_PER_CONNECTION mode; using 'shutdown'
	on connection sockets to signal termination instead. -CG

Wed Jun 22 10:25:13 CEST 2011
	Eliminate unnecessary (and badly synchronized) calls to
	MHD_get_timeout in MHD_USE_THREAD_PER_CONNECTION mode.
	Document that this is not acceptable. -CG

Tue Jun 21 13:54:59 CEST 2011
	Fixing tiny memory leak in SSL code from 'gnutls_priority_init'.
	Fixing data race between code doing connection shutdown and
	connection cleanup.
	Changing code to reduce connection cleanup cost from O(n) to O(1).
	Cleaning up logging code around 'connection_close_error'. -CG

Sat Jun 11 13:05:12 CEST 2011
	Replacing use of sscanf by strtoul (#1688). -CG/bplant

Fri Jun  3 15:26:42 CEST 2011
	Adding MHD_CONNECTION_INFO_DAEMON to obtain MHD_Daemon
	responsible for a given connection. -CG

Wed May 25 14:23:20 CEST 2011
	Trying to fix stutter problem on timeout described by
	David Myers on the mailinglist (5/10/2011). -CG

Fri May 20 22:11:55 CEST 2011
	Fixed bug in testcase setup code causing crashes in
	tls_session_timeout_test on some systems.
	Releasing libmicrohttpd 0.9.11. -CG

Fri May 20 19:34:59 CEST 2011
	Fixed bug in parsing multipart/form-data with post processor where
	the code failed to add a 0-terminator in the correct position. -PP

Thu May 12 14:40:46 CEST 2011
	Fixed bug where if multiple HTTP request messages are piped in at once,
	microhttpd would call the handler with the wrong upload_data_size. -HZM

Thu May 12 14:40:08 CEST 2011
	Documented possible issue with off_t being sometimes
	32-bit and sometimes 64-bit depending on #includes. -CG

Sun May  8 21:52:47 CEST 2011
	Allow MHD_SIZE_UNKNOWN to be used in conjunction with
	MHD_create_response_from_fd (fixing #1679). -TG

Wed Apr 27 16:11:18 CEST 2011
	Releasing libmicrohttpd 0.9.10. -CG

Fri Apr  8 11:40:35 CEST 2011
	Workaround for cygwin poll brokenness. -TS

Sun Apr  3 13:56:52 CEST 2011
	Fixing compile error on OS X. -CG

Wed Mar 30 12:56:09 CEST 2011
	Initialize tv_usec in MHD_USE_THREAD_PER_CONNECTION with select
	and per-connection timeout. -CG

Tue Mar 29 14:15:13 CEST 2011
	Releasing libmicrohttpd 0.9.9. -CG

Tue Mar 29 14:11:19 CEST 2011
	Fixed call to mmap for memory pool, extended testcase to cover
	POLL. -CG

Wed Mar 23 23:24:25 CET 2011
	Do not use POLLIN when we only care about POLLHUP (significantly
	improves performance when using MHD_USE_THREAD_PER_CONNECTION
	in combination with MHD_USE_POLL). -ES

Sun Mar 20 09:16:53 CET 2011
	Fixing race when using MHD_USE_THREAD_PER_CONNECTION in combination
	with MHD_USE_POLL. -CG

Fri Mar 18 13:23:47 CET 2011
	Removing MSG_DONTWAIT which should not be needed and was presumably
	causing problems with EAGAIN under certain circumstances. -ES

Fri Mar 11 22:25:29 CET 2011
	Fixing bug in MHD_create_response_from_fd_at_offset with non-zero offsets. -ES

Sat Mar  5 22:00:36 CET 2011
	Do not use POLLRDHUP, which causes build errors on OS X / OpenSolaris
	(#1667). -CG

Fri Mar  4 10:24:04 CET 2011
	Added new API to allow MHD server to initiate connection to
	client (special use-case for servers behind NAT), thereby
	addressing #1661 (externally created connections).
	Releasing libmicrohttpd 0.9.8. -CG

Fri Mar  4 10:07:18 CET 2011
	Avoid using a pipe for signalling as well, just use server
	socket shutdown (also for thread-per-connection). -CG

Thu Mar  3 21:42:47 CET 2011
	Fixing issue where Base64 decode fails when char is defined
        as unsigned char  (Mantis 1666). -CG/tmayer

Tue Mar  1 13:58:04 CET 2011
	Allow use of 'poll' in combination with the external select mode.
	Avoid using pthread signals (SIGALRM), use pipe instead.
	Corrected timeout calculation (s vs. ms). -CG

Wed Feb 23 14:21:44 CET 2011
	Removing useless code pointed out by Eivind Sarto. -CG

Fri Feb 18 11:03:59 CET 2011
	Handle large (>2 GB) file transfers with sendfile on 32-bit
	systems better; handle odd sendfile failures by libc/kernel
	by falling back to standard 'SEND'. -CG

Sun Feb 13 10:52:29 CET 2011
	Handle gnutls receive error(s) for interrupted SSL
	connections better. -MS
	Releasing libmicrohttpd 0.9.7. -CG

Fri Feb 11 10:15:38 CET 2011
	Fixing parameter ordering in documentation (#1659). -wellska

Thu Jan 27 10:51:39 CET 2011
	Disable 'EXTRA_CHECKS's by default as suggested in #1652
 	(I guess it is time). -CG/timn

Thu Jan 27 10:48:55 CET 2011
	Removing bogus assertion in basic authentication code (#1651). -CG/timn

Tue Jan 25 14:10:45 CET 2011
	Releasing libmicrohttpd 0.9.6. -CG

Mon Jan 24 16:36:35 CET 2011
	Fixing compilation error if DAUTH_SUPPORT was 0 (#1646). -CG/bplant

Tue Jan 18 23:58:09 CET 2011
	Fixing hash calculation in digest auth; old function had
	collisions causing the browser to challenge users for
	authentication too often. -CG/AW

Fri Jan 14 19:19:45 CET 2011
	Removing dead code, adding missing new symbols to export list.
	Fixed two missing NULL checks after malloc operations. -CG

Mon Jan 10 14:07:33 CET 2011
	Releasing libmicrohttpd 0.9.5. -CG

Wed Jan  5 15:20:11 CET 2011
	Fixing double-locking on non-Linux platforms when using
	MHD_create_response_from_fd (#1639). -CG
	Avoid use of strndup for better portability (#1636). -CG

Tue Jan  4 13:07:21 CET 2011
	Added MHD_create_response_from_buffer, deprecating
	MHD_create_response_from_data.  Deprecating
	MHD_create_response_from_fd as well. -CG

Sun Dec 26 00:02:15 CET 2010
	Releasing libmicrohttpd 0.9.4. -CG

Sat Dec 25 21:57:14 CET 2010
	Adding support for basic authentication.
	Documented how to obtain client SSL certificates in tutorial. -MS

Thu Dec 23 15:40:36 CET 2010
	Increasing nonce length to 128 to support digest authentication
	with Opera (see #1633).

Mon Dec 20 21:22:57 CET 2010
	Added macro MHD_LONG_LONG to allow change of MHD's "long long" use
	to some other type on platforms that do not support "long long"
	(Mantis #1631). -CG/bplant

Sun Dec 19 19:54:15 CET 2010
	Added 'MHD_create_response_from_fd_at_offset'. -CG

Sun Dec 19 15:16:16 CET 2010
	Fixing --enable and --disable configure options to behave properly. -CG

Sun Dec 19 13:46:52 CET 2010
	Added option to specify size of stacks for threads created by MHD. -CG

Tue Nov 23 09:41:00 CET 2010
	Releasing libmicrohttpd 0.9.3. -CG

Thu Nov 18 23:10:36 CET 2010
	Fixing #1619 (testcases not working with NSS on Fedora). -CG/timn

Thu Nov 18 22:55:58 CET 2010
	Fixing #1621 (socket not closed under certain circumstances). -CG/jaredc

Wed Nov 17 12:16:53 CET 2010
	Allowing signalling of errors in generating chunked responses to
	clients (by closing connectins) using the new
	MHD_CONTENT_READER_END_WITH_ERROR ((size_t)-2) return value.  Also
	introducing MHD_CONTENT_READER_END_OF_STREAM constant instead
	of (size_t) -1 / SIZE_MAX.

Sun Nov 14 20:45:45 CET 2010
	Adding API call to generate HTTP footers in response. -CG

Sat Oct 16 12:38:43 CEST 2010
	Releasing libmicrohttpd 0.9.2. -CG

Tue Oct 12 15:41:51 CEST 2010
	Fixed issue with data received via SSL being delayed in the
	GNUtls buffer if sender stopped transmitting (but did not close
	the connection) and MHD buffer size was smaller than last fragment,
	resulting in possibly significantly delayed processing of
	incoming data.  -CG

Wed Sep 22 09:48:59 CEST 2010
	Changed port argument from 'unsigned short' to 'uint16_t'.
	Removed dead code when compiling with messages enabled.
	Minimal unrelated code cleanup. -CG

Tue Sep 21 15:12:41 CEST 2010
	Use "size_t" for buffer size instead of "int". -CG

Sat Sep 18 07:16:30 CEST 2010
	Adding support for SHOUTcast. -CG

Wed Sep 15 09:33:46 CEST 2010
	Fixed double-free. -CG/ES

Fri Sep 10 14:47:11 CEST 2010
	Releasing libmicrohttpd 0.9.1. -CG

Fri Sep 10 14:29:37 CEST 2010
	Adding proper nonce counter checking for digest authentication. -CG/AA

Sat Sep  4 21:55:52 CEST 2010
	Digest authentication now seems to be working. -CG/AA

Wed Sep  1 13:59:16 CEST 2010
	Added ability to specify external unescape function.
	"microhttpd.h" now includes the right headers for GNU/Linux
	systems unless MHD_PLATFORM_H is defined (in which case it
	is assumed that the right headers were already determined by
	some configure-like process). -CG

Tue Aug 31 15:39:25 CEST 2010
	Fixed bug with missing call to response cleanup in case of
	connection handling error (for example, after getting a SIGPIPE). -CG

Tue Aug 24 11:39:25 CEST 2010
	Fixed bug in handling EAGAIN from GnuTLS (caused
	needlessly dropped SSL connections). -CG

Sun Aug 22 16:49:13 CEST 2010
	Initial draft for digest authentication. -AA

Thu Aug 19 14:15:01 CEST 2010
	Changed code to enable error messages and HTTPS by default;
	added option to disable post processor API (use
	breaks binary compatibility, should only be done
	for embedded systems that require minimal footprint). -CG

Thu Aug 19 13:26:00 CEST 2010
	Patches for Windows to ease compilation trouble. -GT/CG

Sat Aug 14 15:43:30 CEST 2010
	Fixed small, largely hypothetical leaks.
	Reduced calls to strlen for header processing. -CG

Fri Aug  6 12:51:59 CEST 2010
	Fixing (small) memory leak on daemon-shutdown with
	SSL enabled. -CG/PG

Thu Aug  5 22:24:37 CEST 2010
	Fixing timeout bug on systems that think it's still
	1970 (can happen if system time not initialized). -CG

Mon Jul 26 10:46:57 CEST 2010
	Releasing libmicrohttpd 0.9.0. -CG

Sun Jul 25 14:57:47 CEST 2010
	Adding support for sendfile on Linux.  Adding support
	for systemd-style passing of an existing listen socket
	as an option.  IPv6 sockets now only bind to IPv6
	(if platform supports this). -CG

Sun Jul 25 11:10:45 CEST 2010
	Changed code to use external libgnutls code instead of
	the "fork".  Minor API changes for setting TLS options. -CG

Sun Jun 13 10:52:34 CEST 2010
	Cleaned up example code. -CG

Fri Apr 23 09:56:37 CEST 2010
	Do not return HTTP headers for requests without version
	numbers.  Do return HTTP version 1.0 if client requested
	HTTP version 1.1 (previously, we returned HTTP/1.1 even
	if the client specified HTTP/1.0).  -GM/CG

Sat Mar 13 09:41:01 CET 2010
	Releasing libmicrohttpd 0.4.6. -CG

Wed Mar 10 13:18:26 CET 2010
	Fixing bug in 100 CONTINUE replacement when handling POSTs
	(see report on mailinglist), with testcase. -CG/MC

Tue Feb 23 09:16:15 CET 2010
	Added configure check for endianness to define WORDS_BIGENDIAN
	which fixes SSL support on big endian architectures. -JA/CG

Sat Feb 20 10:01:09 CET 2010
	Added check for inconsistent options (MHD_OPTION_PROTOCOL_VERSION
	without MHD_USE_SSL) causing instant segfault. -JA/CG

Tue Feb  9 20:31:51 CET 2010
	Fixed issue with poll doing busy waiting. -BK/CG

Thu Jan 28 21:28:56 CET 2010
	Releasing libmicrohttpd 0.4.5. -CG

Thu Jan 28 20:35:48 CET 2010
	Make sure addresses returned by memory pool are
	aligned (fixes bus errors on Sparc). -CG

Thu Dec 17 20:26:52 CET 2009
	poll.h is not stricly required anymore. -ND

Fri Dec  4 13:17:50 CET 2009
	Adding MHD_OPTION_ARRAY. -CG

Mon Nov 16 14:41:26 CET 2009
	Fixed busy-loop in internal select mode for inactive
	clients with infinite connection timeout. -CG

Thu Nov 12 16:19:14 CET 2009
	Adding support for setting a custom error handler for
	fatal errors (previously, the implementation always
	called 'abort' in these cases). -CG/ND

Wed Nov 11 12:54:16 CET 2009
	Adding support for poll (alternative to select allowing
	for more than FD_SETSIZE parallel connections). -JM

Wed Oct 28 20:26:00 CET 2009
 	Releasing libmicrohttpd 0.4.4. -CG

Wed Oct 14 14:37:37 CEST 2009
	Fixing (rare) deadlock due to SELECT missing SIGALRM by
	making all SELECT calls block for at most 1s.  While this
	can in (rare) situations delay the shutdown by 1s, I think
	this is preferable (both performance and possibly portability-wise)
	over using a pipe for the signal. -CG

Sun Oct 11 14:57:29 CEST 2009
	Adding eCos license as an additional license for the
	non-HTTPS code of MHD. -CG

Sun Oct 11 11:24:27 CEST 2009
	Adding support for Symbian. -MR

Fri Oct  9 15:21:29 CEST 2009
	Check for error codes from pthread operations (to help with
	error diagnostics) and abort if something went wrong. -CG

Thu Oct  8 10:43:02 CEST 2009
	Added check for sockets being '< FD_SETSIZE' (just to be safe). -CG

Mon Oct  5 21:17:26 CEST 2009
	Adding "COOKIE" header string #defines. -CG

Mon Oct  5 08:29:06 CEST 2009
	Documenting default values. -CG

Fri Aug 28 22:56:47 CEST 2009
 	Releasing libmicrohttpd 0.4.3. -CG

Sun Aug 23 16:21:35 UTC 2009
	Allow MHD_get_daemon_info to return the daemon's listen socket.
	Includes a test case that uses this functionality to bind a server to
	an OS-assigned port, look the port up with getsockname, and curl it. -DR

Tue Aug  4 00:14:04 CEST 2009
	 Fixing double-call to read from content-reader callback for first
	 data segment (as reported by Alex on the mailinglist). -CG

Thu Jul 29 21:41:52 CEST 2009
 	 Fixed issue with the code not using the "block_size" argument
         given to MHD_create_response_from_callback causing inefficiencies
	 for values < 2048 and segmentation faults for values > 2048
	 (as reported by Andre Colomb on the mailinglist). -CG

Sun May 17 03:29:46 MDT 2009
 	 Releasing libmicrohttpd 0.4.2. -CG

Fri May 15 11:00:20 MDT 2009
	 Grow reserved read buffer more aggressively so that we are not
	 needlessly stuck reading only a handful of bytes in each iteration. -CG

Thu May 14 21:20:30 MDT 2009
	 Fixed issue where the "NOTIFY_COMPLETED" handler could be called
	 twice (if a socket error or timeout occurred for a pipelined
	 connection after successfully completing a request and before
	 the next request was successfully transmitted).  This could
	 confuse applications not expecting to see a connection "complete"
	 that they were never aware of in the first place. -CG

Mon May 11 13:01:16 MDT 2009
         Fixed issue where error code on timeout was "TERMINATED_WITH_ERROR"
         instead of "TERMINATED_TIMEOUT_REACHED". -CG

Wed Apr  1 21:33:05 CEST 2009
         Added MHD_get_version(). -ND

Wed Mar 18 22:59:07 MDT 2009
	 Releasing libmicrohttpd 0.4.1. -CG

Wed Mar 18 17:46:58 MDT 2009
	 Always RECV/SEND with MSG_DONTWAIT to (possibly) address
	 strange deadlock reported by Erik on the mailinglist ---
	 and/or issues with blocking read after select on GNU/Linux
	 (see select man page under bugs). -CG

Tue Mar 17 01:19:50 MDT 2009
	 Added support for thread-pools. -CG/RA

Mon Mar  2 23:44:08 MST 2009
	 Fixed problem with 64-bit upload and download sizes and
	 "-1" being used to indicate "unknown" by introducing
	 new 64-bit constant "MHD_SIZE_UNKNOWN". -CG/DC

Wed Feb 18 08:13:56 MST 2009
	 Added missing #include for build on arm-linux-uclibc. -CG/CC

Mon Feb 16 21:12:21 MST 2009
	 Moved MHD_get_connection_info so that it is always defined,
	 even if HTTPS support is not enabled. -CG

Sun Feb  8 21:15:30 MST 2009
	 Releasing libmicrohttpd 0.4.0. -CG

Thu Feb  5 22:43:45 MST 2009
	 Incompatible API change to allow 64-bit uploads and downloads.
	 Clients must use "uint64_t" for the "pos"
	 argument (MHD_ContentReaderCallback) and the "off"
	 argument (MHD_PostDataIterator) and the "size"
	 argument (MHD_create_response_from_callback) now.
	 Also, "unsigned int" was changed to "size_t" for
	 the "upload_data_size" argument (MHD_AccessHandlerCallback),
	 the argument to MHD_OPTION_CONNECTION_MEMORY_LIMIT,
	 the "block_size" argument (MHD_create_response_from_callback),
	 the "buffer_size" argument (MHD_create_post_processor) and
	 the "post_data_len" argument (MHD_post_process).  You may
	 need to #include <stdint.h> before <microhttpd.h> from now on. -CG

Thu Feb  5 20:21:08 MST 2009
	 Allow getting address information about the connecting
	 client after the accept call. -CG

Mon Feb  2 22:21:48 MST 2009
	 Fixed missing size adjustment for offsets for %-encoded
	 arguments processed by the post processor (Mantis #1447). -CG/SN

Fri Jan 23 16:57:21 MST 2009
	 Support charset specification (ignore) after content-type
	 when post-processing HTTP POST requests (Mantis #1443). -CG/SN

Fri Dec 26 23:08:04 MST 2008
	 Fixed broken check for identical connection address. -CG
	 Making cookie parser more RFC2109 compliant (handle
	 spaces around key, allow value to be optional). -CG

Sat Dec  6 18:36:17 MST 2008
	 Added configure option to disable checking for CURL support.
	 Added MHD_OPTION to allow specification of custom logger. -CG

Tue Nov 18 01:19:53 MST 2008
	 Removed support for untested and/or broken SSL features
	 and (largely useless) options. -CG

Sun Nov 16 16:54:54 MST 2008
	 Added option to get unparsed URI via callback.
	 Releasing GNU libmicrohttpd 0.4.0pre1. -CG

Sun Nov 16 02:48:14 MST 2008
	 Removed tons of dead code. -CG

Sat Nov 15 17:34:24 MST 2008
	 Added build support for code coverage analysis. -CG

Sat Nov 15 00:31:33 MST 2008
	 Removing (broken) support for HTTPS servers with
	 anonymous (aka "no") certificates as well as
	 various useless dead code. -CG

Sat Nov  8 02:18:42 MST 2008
	 Unset TCP_CORK at the end of transmitting a response
	 to improve performance (on systems where this is
	 supported). -MM

Tue Sep 30 16:48:08 MDT 2008
	 Make MHD useful to Cygwin users; detect IPv6 headers
	 in configure.

Sun Sep 28 14:57:46 MDT 2008
	 Unescape URIs (convert "%ef%e4%45" to "$BCf9q(B"). -CG

Wed Sep 10 22:43:59 MDT 2008
	 Releasing GNU libmicrohttpd 0.4.0pre0. -CG

Wed Sep 10 21:36:06 MDT 2008
	 Fixed data race on closing sockets during
	 shutdown (in one-thread-per-connection mode). -CG

Thu Sep  4 23:37:18 MDT 2008
	 Fixed some boundary issues with processing
	 chunked requests; removed memmove from a
	 number of spots, in favor of using an index into
	 the current buffer instead. -GS

Sun Aug 24 13:05:41 MDT 2008
	 Now handling clients returning 0 from response callback
	 as specified in the documentation (abort if internal
	 select is used, retry immediately if a thread per
	 connection is used). -CG

Sun Aug 24 12:44:43 MDT 2008
	 Added missing reason phrase. -SG

Sun Aug 24 10:33:22 MDT 2008
	 Fixed bug where MHD failed to transmit the response when
	 the client decided not to send "100 CONTINUE" during
	 a PUT/POST request. -CG

Wed Jul 16 18:54:03 MDT 2008
	 Fixed bug generating chunked responses with chunk sizes
	 greater than 0xFFFFFF (would cause protocol violations). -CG

Mon May 26 13:28:57 MDT 2008
	 Updated and improved documentation.
	 Releasing GNU libmicrohttpd 0.3.1. -CG

Fri May 23 16:54:41 MDT 2008
	 Fixed issue with postprocessor not handling URI-encoded
	 values of more than 1024 bytes correctly. -CG

Mon May  5 09:18:29 MDT 2008
	 Fixed date header (was off by 1900 years). -JP

Sun Apr 13 01:06:20 MDT 2008
	 Releasing GNU libmicrohttpd 0.3.0. -CG

Sat Apr 12 21:34:26 MDT 2008
	 Generate an internal server error if the programmer fails
	 to handle upload data correctly.  Tweaked testcases to
	 avoid running into the problem in the testcases.
	 Completed zzuf-based fuzzing testcases.  -CG

Sat Apr 12 15:14:05 MDT 2008
	 Restructured the code (curl-testcases and zzuf testcases
	 are now in different directories; code examples are in
	 src/examples/).
	 Fixed a problem (introduced in 0.2.3) with handling very
	 large requests (the code did not return proper error code).
	 If "--enable-messages" is specified, the code now includes
	 reasonable default HTML webpages for various built-in
	 errors (such as request too large and malformed requests).
	 Without that flag, the webpages returned will still be
	 empty.
	 Started to add zzuf-based fuzzing-testcases (these require
	 the zzuf and socat binaries to be installed). -CG

Fri Apr 11 20:20:34 MDT 2008
	 I hereby dub libmicrohttpd a GNU package. -Richard Stallman

Sat Mar 29 22:36:09 MDT 2008
	 Fixed bugs in handling of malformed HTTP requests
	 (causing either NULL dereferences or connections to
	 persist until time-out, if any). -CG

	 Updated and integrated TexInfo documentation. -CG

Tue Mar 25 13:40:53 MDT 2008
	 Prevent multi-part post-processor from going to error
	 state when the input buffer is full and current token
	 just changes processor state without consuming any data.
	 Also, the original implementation would not consume any
	 input in process_value_to_boundary if there is no new
	 line character in sight. -AS

	 Remove checks for request method after it finished writing
	 response footers as it's only _pipelined_ requests that
	 should not be allowed after POST or PUT requests.  Reusing
	 the existing connection is perfectly ok though.  And there
	 is no reliable way to detect pipelining on server side
	 anyway so it is the client's responsibility to not send new
	 data before it gets a response after a POST operation. -AS

	 Clarified license in man page. Releasing
         libmicrohttpd 0.2.3 -CG

Sat Mar 22 01:12:38 MDT 2008
	 Releasing libmicrohttpd 0.2.2. -CG

Mon Feb 25 19:13:53 MST 2008
	 Fixed a problem with sockets closed for reading ending up
	 in the read set under certain circumstances. -CG

Wed Jan 30 23:15:44 MST 2008
	 Added support for nested multiparts to post processor.
	 Made sure that MHD does not allow pipelining for methods
	 other than HEAD and GET (and of course still also only
	 allows it for http 1.1).  Releasing libmicrohttpd 0.2.1.  -CG

Mon Jan 21 11:59:46 MST 2008
	 Added option to limit number of concurrent connections
	 accepted from the same IP address. -CG

Fri Jan  4 16:02:08 MST 2008
	 Fix to properly close connection if application signals
	 problem handling the request. - AS

Wed Jan  2 16:41:05 MST 2008
	 Improvements and bugfixes to post processor implementation. - AS

Wed Dec 19 21:12:04 MST 2007
	 Implemented chunked (HTTP 1.1) downloads (including
	 sending of HTTP footers).  Also allowed queuing of
	 a response early to suppress the otherwise automatic
	 "100 CONTINUE" response.  Removed the mostly useless
	 "(un)register handler" methods from the API.  Changed
	 the internal implementation to use a finite state
	 machine (cleaner code, slightly less memory consumption).
	 Releasing libmicrohttpd 0.2.0. - CG

Sun Dec 16 03:24:13 MST 2007
	 Implemented handling of chunked (HTTP 1.1) uploads.
	 Note that the upload callback must be able to
	 process chunks in the size uploaded by the client,
	 MHD will not "join" small chunks into a big
	 contiguous block of memory (even if buffer space
	 would be available).  - CG

Wed Dec  5 21:39:35 MST 2007
	 Fixed race in multi-threaded server mode.
	 Fixed handling of POST data when receiving a
	 "Connection: close" header (#1296).
	 Releasing libmicrohttpd 0.1.2. - CG

Sat Nov 17 00:55:24 MST 2007
	 Fixed off-by-one in error message string matching.
	 Added code to avoid generating SIGPIPE on platforms
	 where this is possible (everywhere else, the main
	 application should install a handler for SIGPIPE).

Thu Oct 11 11:02:06 MDT 2007
	 Releasing libmicrohttpd 0.1.1. - CG

Thu Oct 11 10:09:12 MDT 2007
	 Fixing response to include HTTP status message. - EG

Thu Sep 27 10:19:46 MDT 2007
	 Fixing parsing of "%xx" in URLs with GET arguments. - eglaysher

Sun Sep  9 14:32:23 MDT 2007
	 Added option to compile debug/warning messages;
	 error messages are now disabled by default.
	 Modified linker option for GNU LD to not export
	 non-public symbols (further reduces binary size).
	 Releasing libmicrohttpd 0.1.0. - CG

Sat Sep  8 21:54:04 MDT 2007
	 Extended API to allow for incremental POST
	 processing.  The new API is binary-compatible
	 as long as the app does not handle POSTs, but
	 since that maybe the case, we're strictly speaking
	 breaking backwards compatibility (since url-encoded
	 POST data is no longer obtained the same way). - CG

Thu Aug 30 00:59:24 MDT 2007
	 Improving API to allow clients to associate state
         with a connection and to be notified about request
         termination (this is a binary-compatible change). - CG
	 Fixed compile errors under OS X. - HL

Sun Aug 26 03:11:46 MDT 2007
	 Added MHD_USE_PEDANTIC_CHECKS option which enforces
	 receiving a "Host:" header in HTTP 1.1 (and sends a
	 HTTP 400 status back if this is violated). - CG

Tue Aug 21 01:01:46 MDT 2007
	 Fixing assertion failure that occurred when a client
	 closed the connection after sending some data but
	 not the full headers. - CG

Sat Aug 18 03:06:09 MDT 2007
	 Check for out of memory when adding headers to
	 responses.  Check for NULL key when looking
	 for headers.   If a content reader callback
	 for a response returns zero (has no data yet),
	 do not possibly fall into busy waiting when
	 using external select (with internal selects
	 we have no choice).  - CG

Wed Aug 15 01:46:44 MDT 2007
	 Extending API to allow timeout of connections.
	 Changed API (MHD_create_response_from_callback) to
	 allow user to specify IO buffer size.
	 Improved error handling.
         Released libmicrohttpd 0.0.3. - CG

Tue Aug 14 19:45:49 MDT 2007
	 Changed license to LGPL (with consent from all contributors).
         Released libmicrohttpd 0.0.2. - CG

Sun Aug 12 00:09:26 MDT 2007
	 Released libmicrohttpd 0.0.1. - CG

Fri Aug 10 17:31:23 MDT 2007
	 Fixed problems with handling of responses created from
	 callbacks.  Allowing accept policy callback to be NULL
	 (to accept from all).  Added minimal fileserver example.
	 Only send 100 continue header when specifically requested. - CG

Wed Aug  8 01:46:06 MDT 2007
	 Added pool allocation and connection limitations (total
	 number and memory size).  Released libmicrohttpd 0.0.0. - CG

Tue Jan  9 20:52:48 MST 2007
	 Created project build files and updated API. - CG<|MERGE_RESOLUTION|>--- conflicted
+++ resolved
@@ -1,4 +1,3 @@
-<<<<<<< HEAD
 Wed 08 Apr 2020 10:53:01 PM CEST
     Introduce `enum MHD_Result` for #MHD_YES/#MHD_NO to avoid using 'int' so much.
     Note that this change WILL cause compiler warnings until (most) MHD callbacks
@@ -6,13 +5,12 @@
     That said, avoiding possible confusions of different enums is going to make
     the code more robust in the future. For conditional compilation, test
     for "MHD_VERSION >= 0x00097002". -CG
-=======
+
 Tue 07 Apr 2020 02:58:39 PM BRT
     Fixed #5501 (Added example for how to provide a tiny threaded websocket server). -SC
 
 Tue 31 Mar 2020 02:36:40 PM BRT
     Fixed #6142 (applied several spelling fixes). -DKG/-SC
->>>>>>> da058590
 
 Sat 07 Mar 2020 05:20:33 PM CET
     Fixed #6090 (misc. severe socket handling bugs on OS X). -CG
